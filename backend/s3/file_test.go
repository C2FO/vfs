--- conflicted
+++ resolved
@@ -701,26 +701,16 @@
 	var fs *FileSystem
 	// fs is nil
 	_, err := fs.NewFile("", "")
-<<<<<<< HEAD
-	ts.Require().Error(err, "non-nil s3.FileSystem pointer is required")
-=======
 	ts.Require().ErrorIs(err, errFileSystemRequired)
->>>>>>> fe72705d
 
 	fs = &FileSystem{}
 	// bucket is ""
 	_, err = fs.NewFile("", "asdf")
-<<<<<<< HEAD
-	ts.Require().Error(err, "non-empty strings for bucket and key are required")
-	// key is ""
-	_, err = fs.NewFile("asdf", "")
-	ts.Require().Error(err, "non-empty strings for bucket and key are required")
-=======
+
 	ts.Require().ErrorIs(err, errAuthorityAndNameRequired)
 	// key is ""
 	_, err = fs.NewFile("asdf", "")
 	ts.Require().ErrorIs(err, errAuthorityAndNameRequired)
->>>>>>> fe72705d
 
 	//
 	bucket := "mybucket"
