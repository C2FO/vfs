package s3

import (
	"bytes"
	"context"
	"errors"
	"fmt"
	"io"
	"os"
	"strings"
	"testing"
	"time"

	"github.com/aws/aws-sdk-go/aws"
	"github.com/aws/aws-sdk-go/aws/awserr"
	"github.com/aws/aws-sdk-go/service/s3"
	"github.com/aws/aws-sdk-go/service/s3/s3iface"
	"github.com/aws/aws-sdk-go/service/s3/s3manager"
	"github.com/aws/aws-sdk-go/service/s3/s3manager/s3manageriface"
	"github.com/stretchr/testify/mock"
	"github.com/stretchr/testify/suite"

	"github.com/c2fo/vfs/v6"
	"github.com/c2fo/vfs/v6/backend/s3/mocks"
	vfsmocks "github.com/c2fo/vfs/v6/mocks"
	"github.com/c2fo/vfs/v6/options/delete"
	"github.com/c2fo/vfs/v6/utils"
)

type fileTestSuite struct {
	suite.Suite
}

var (
	s3apiMock      *mocks.S3API
	fs             FileSystem
	testFile       vfs.File
	defaultOptions Options
	testFileName   string
	bucket         string
)

func (ts *fileTestSuite) SetupTest() {
	var err error
	s3apiMock = &mocks.S3API{}
	defaultOptions = Options{AccessKeyID: "abc"}
	fs = FileSystem{client: s3apiMock, options: defaultOptions}
	testFileName = "/some/path/to/file.txt"
	bucket = "bucket"
	testFile, err = fs.NewFile(bucket, testFileName)
<<<<<<< HEAD
	if err != nil {
		ts.Fail("Shouldn't return error creating test s3.File instance.")
	}
=======
	ts.Require().NoError(err, "Shouldn't return error creating test s3.File instance.")
>>>>>>> a6121a91
}

func (ts *fileTestSuite) TearDownTest() {
}

func (ts *fileTestSuite) TestRead() {
	contents := "hello world!"

	file, err := fs.NewFile("bucket", "/some/path/file.txt")
	ts.Require().NoError(err, "Shouldn't fail creating new file")

	var localFile = bytes.NewBuffer([]byte{})
	s3apiMock.
		On("HeadObject", mock.AnythingOfType("*s3.HeadObjectInput")).
		Return(&s3.HeadObjectOutput{ContentLength: aws.Int64(12)}, nil).
		Twice()
	s3apiMock.
		On("GetObject", mock.AnythingOfType("*s3.GetObjectInput")).
		Return(&s3.GetObjectOutput{Body: io.NopCloser(strings.NewReader(contents))}, nil).
		Once()
	_, copyErr := io.Copy(localFile, file)
	ts.NoError(copyErr, "no error expected")
	closeErr := file.Close()
	ts.NoError(closeErr, "no error expected")
	ts.Equal(contents, localFile.String(), "Copying an s3 file to a buffer should fill buffer with file's contents")

	// test read with error
	someErr := errors.New("some error")
	s3apiMock.
		On("HeadObject", mock.AnythingOfType("*s3.HeadObjectInput")).
		Return(&s3.HeadObjectOutput{ContentLength: aws.Int64(12)}, nil).
		Once()
	s3apiMock.
		On("GetObject", mock.AnythingOfType("*s3.GetObjectInput")).
		Return(nil, someErr).
		Once()
	_, copyErr = io.Copy(localFile, file)
	ts.Error(copyErr, "error expected")
	ts.ErrorIs(copyErr, someErr, "error expected")
	closeErr = file.Close()
	ts.NoError(closeErr, "no error expected")
}

func (ts *fileTestSuite) TestWrite() {
	file, err := fs.NewFile("bucket", "/tmp/hello.txt")
	ts.NoError(err, "Shouldn't fail creating new file")

	contents := []byte("Hello world!")
	count, err := file.Write(contents)

	ts.Len(contents, count, "Returned count of bytes written should match number of bytes passed to Write.")
	ts.NoError(err, "Error should be nil when calling Write")
}

func (ts *fileTestSuite) TestSeek() {
	contents := "hello world!"
	file, err := fs.NewFile("bucket", "/tmp/hello.txt")
	ts.NoError(err, "Shouldn't fail creating new file")

	// setup mock for Size(getHeadObject)
	headOutput := &s3.HeadObjectOutput{ContentLength: aws.Int64(12)}

	testCases := []struct {
		seekOffset  int64
		seekWhence  int
		expectedPos int64
		expectedErr bool
		readContent string
	}{
		{6, 0, 6, false, "world!"},
		{0, 0, 0, false, contents},
		{0, 2, 12, false, ""},
		{-1, 0, 0, true, ""}, // Seek before start
		{0, 3, 0, true, ""},  // bad whence
	}

	for _, tc := range testCases {
		ts.Run(fmt.Sprintf("SeekOffset %d Whence %d", tc.seekOffset, tc.seekWhence), func() {
			m := s3apiMock.
				On("HeadObject", mock.AnythingOfType("*s3.HeadObjectInput")).
				Return(headOutput, nil)
			if !tc.expectedErr {
				m.Twice()
			}
			localFile := bytes.NewBuffer([]byte{})
			pos, err := file.Seek(tc.seekOffset, tc.seekWhence)

			if tc.expectedErr {
				ts.Error(err, "Expected error for seek offset %d and whence %d", tc.seekOffset, tc.seekWhence)
			} else {
				ts.NoError(err, "No error expected for seek offset %d and whence %d", tc.seekOffset, tc.seekWhence)
				ts.Equal(tc.expectedPos, pos, "Expected position does not match for seek offset %d and whence %d", tc.seekOffset, tc.seekWhence)

				// Mock the GetObject call
				s3apiMock.
					On("HeadObject", mock.AnythingOfType("*s3.HeadObjectInput")).
					Return(headOutput, nil).
					Once()
				s3apiMock.On("GetObject", mock.AnythingOfType("*s3.GetObjectInput")).
					Return(&s3.GetObjectOutput{Body: io.NopCloser(strings.NewReader(tc.readContent))}, nil).
					Once()

				_, err = io.Copy(localFile, file)
				ts.NoError(err, "No error expected during io.Copy")
				ts.Equal(tc.readContent, localFile.String(), "Content does not match after seek and read")
			}
		})
	}

	// test fails with Size error
	s3apiMock := &mocks.S3API{}
	fs.client = s3apiMock
	s3apiMock.
		On("HeadObject", mock.AnythingOfType("*s3.HeadObjectInput")).
		Return(nil, awserr.New("NotFound", "file does not exist", os.ErrNotExist)).
		Once()
	_, err = file.Seek(0, 0)
	ts.Require().Error(err, "error expected")
	ts.Require().ErrorIs(err, vfs.ErrNotExist, "error expected")

	err = file.Close()
	ts.NoError(err, "Closing file should not produce an error")
}

func (ts *fileTestSuite) TestGetLocation() {
	file, err := fs.NewFile("bucket", "/path/hello.txt")
	ts.NoError(err, "Shouldn't fail creating new file.")

	location := file.Location()
	ts.Equal("s3", location.FileSystem().Scheme(), "Should initialize location with FS underlying file.")
	ts.Equal("/path/", location.Path(), "Should initialize path with the location of the file.")
	ts.Equal("bucket", location.Volume(), "Should initialize bucket with the bucket containing the file.")
}

func (ts *fileTestSuite) TestExists() {
	file, err := fs.NewFile("bucket", "/path/hello.txt")
	ts.Require().NoError(err, "Shouldn't fail creating new file.")

	s3apiMock.On("HeadObject", mock.AnythingOfType("*s3.HeadObjectInput")).Return(&s3.HeadObjectOutput{}, nil)

	exists, err := file.Exists()
	ts.True(exists, "Should return true for exists based on this setup")
	ts.NoError(err, "Shouldn't return an error when exists is true")
}

func (ts *fileTestSuite) TestNotExists() {
	file, err := fs.NewFile("bucket", "/path/hello.txt")
	ts.Require().NoError(err, "Shouldn't fail creating new file.")

	s3apiMock.On("HeadObject", mock.AnythingOfType("*s3.HeadObjectInput")).
		Return(&s3.HeadObjectOutput{}, awserr.New(s3.ErrCodeNoSuchKey, "key doesn't exist", nil))

	exists, err := file.Exists()
	ts.False(exists, "Should return false for exists based on setup")
	ts.NoError(err, "Error from key not existing should be hidden since it just confirms it doesn't")
}

func (ts *fileTestSuite) TestCopyToFile() {
	targetFile := &File{
		fileSystem: &FileSystem{
			client:  s3apiMock,
			options: defaultOptions,
		},
		bucket: "TestBucket",
		key:    "testKey.txt",
	}

	s3apiMock.On("CopyObject", mock.AnythingOfType("*s3.CopyObjectInput")).Return(&s3.CopyObjectOutput{}, nil)

	err := testFile.CopyToFile(targetFile)
	ts.NoError(err, "Error shouldn't be returned from successful call to CopyToFile")
	s3apiMock.AssertExpectations(ts.T())

	// Test With Non Minimum Buffer Size in TouchCopyBuffered
	originalBufferSize := defaultOptions.FileBufferSize
	defaultOptions.FileBufferSize = 2 * utils.TouchCopyMinBufferSize
	targetFile = &File{
		fileSystem: &FileSystem{
			client:  s3apiMock,
			options: defaultOptions,
		},
		bucket: "TestBucket",
		key:    "testKey.txt",
	}
	defaultOptions.FileBufferSize = originalBufferSize

	s3apiMock.On("CopyObject", mock.AnythingOfType("*s3.CopyObjectInput")).Return(&s3.CopyObjectOutput{}, nil)

	err = testFile.CopyToFile(targetFile)
	ts.NoError(err, "Error shouldn't be returned from successful call to CopyToFile")
	s3apiMock.AssertExpectations(ts.T())
}

func (ts *fileTestSuite) TestEmptyCopyToFile() {
	targetFile := &vfsmocks.File{}
	targetFile.On("Write", mock.Anything).Return(0, nil)
	targetFile.On("Close").Return(nil)
	s3apiMock.
		On("HeadObject", mock.AnythingOfType("*s3.HeadObjectInput")).
		Return(&s3.HeadObjectOutput{ContentLength: aws.Int64(0)}, nil).
		Twice()
	s3apiMock.
		On("GetObject", mock.AnythingOfType("*s3.GetObjectInput")).
		Return(&s3.GetObjectOutput{Body: io.NopCloser(strings.NewReader(""))}, nil).
		Once()
	err := testFile.CopyToFile(targetFile)
	ts.NoError(err, "Error shouldn't be returned from successful call to CopyToFile")

	// Assert that file was still written to and closed when the reader size is 0 bytes.
	targetFile.AssertExpectations(ts.T())
}

func (ts *fileTestSuite) TestMoveToFile() {
	targetFile := &File{
		fileSystem: &FileSystem{
			client:  s3apiMock,
			options: defaultOptions,
		},
		bucket: "TestBucket",
		key:    "testKey.txt",
	}

	s3apiMock.On("CopyObject", mock.AnythingOfType("*s3.CopyObjectInput")).Return(&s3.CopyObjectOutput{}, nil)
	s3apiMock.On("DeleteObject", mock.AnythingOfType("*s3.DeleteObjectInput")).Return(&s3.DeleteObjectOutput{}, nil)

	err := testFile.MoveToFile(targetFile)
	ts.NoError(err, "Error shouldn't be returned from successful call to MoveToFile")
	s3apiMock.AssertExpectations(ts.T())
}

func (ts *fileTestSuite) TestGetCopyObject() {
	type getCopyObjectTest struct {
		key, expectedCopySource string
	}
	tests := []getCopyObjectTest{
		{
			key:                "/path/to/nospace.txt",
			expectedCopySource: "%2Fpath%2Fto%2Fnospace.txt",
		},
		{
			key:                "/path/to/has space.txt",
			expectedCopySource: "%2Fpath%2Fto%2Fhas%20space.txt",
		},
		{
			key:                "/path/to/encoded%20space.txt",
			expectedCopySource: "%2Fpath%2Fto%2Fencoded%2520space.txt",
		},
		{
			key:                "/path/to/has space/file.txt",
			expectedCopySource: "%2Fpath%2Fto%2Fhas%20space%2Ffile.txt",
		},
		{
			key:                "/path/to/encoded%20space/file.txt",
			expectedCopySource: "%2Fpath%2Fto%2Fencoded%2520space%2Ffile.txt",
		},
	}

	// ensure spaces are properly encoded (or not)
	for i, t := range tests {
		ts.Run(fmt.Sprintf("%d", i), func() {
			sourceFile := &File{
				fileSystem: &FileSystem{
					client: s3apiMock,
					options: Options{
						AccessKeyID:                 "abc",
						DisableServerSideEncryption: true,
					},
				},
				bucket: "TestBucket",
				key:    t.key,
			}

			targetFile := &File{
				fileSystem: &FileSystem{
					client: s3apiMock,
					options: Options{
						AccessKeyID: "abc",
					},
				},
				bucket: "TestBucket",
				key:    "source.txt",
			}

			// copy from t.key to /source.txt
			actual, err := sourceFile.getCopyObjectInput(targetFile)
			ts.NoError(err, "Error shouldn't be returned from successful call to CopyToFile")
			ts.Equal("TestBucket"+t.expectedCopySource, *actual.CopySource)
			ts.Nil(actual.ServerSideEncryption, "sse is disabled")
		})
	}

	// test that different options returns nil
	// nil means we can't do s3-to-s3 copy so use TouchCopy
	sourceFile := &File{
		fileSystem: &FileSystem{
			client:  s3apiMock,
			options: defaultOptions,
		},
		bucket: "TestBucket",
		key:    "/path/to/file.txt",
	}

	targetFile := &File{
		fileSystem: &FileSystem{
			client: s3apiMock,
			options: Options{
				AccessKeyID: "xyz",
				ACL:         "SomeCannedACL",
			},
		},
		bucket: "TestBucket",
		key:    "/path/to/otherFile.txt",
	}
	actual, err := sourceFile.getCopyObjectInput(targetFile)
	ts.NoError(err, "Error shouldn't be returned from successful call to CopyToFile")
	ts.Nil(actual, "copyObjectInput should be nil (can't do s3-to-s3 copyObject)")

	s3apiMock.AssertExpectations(ts.T())
}

func (ts *fileTestSuite) TestMoveToFile_CopyError() {
	targetFile := &File{
		fileSystem: &FileSystem{
			client:  s3apiMock,
			options: defaultOptions,
		},
		bucket: "TestBucket",
		key:    "testKey.txt",
	}

	s3apiMock.On("CopyObject", mock.AnythingOfType("*s3.CopyObjectInput")).Return(nil, errors.New("some copy error"))

	err := testFile.MoveToFile(targetFile)
	ts.Error(err, "Error shouldn't be returned from successful call to CopyToFile")
	s3apiMock.AssertNotCalled(ts.T(), "DeleteObject", mock.Anything)
	s3apiMock.AssertExpectations(ts.T())
}

func (ts *fileTestSuite) TestCopyToLocation() {
	s3Mock1 := &mocks.S3API{}
	fooReader := io.NopCloser(strings.NewReader("blah"))
	s3Mock1.On("GetObject", mock.AnythingOfType("*s3.GetObjectInput")).Return(&s3.GetObjectOutput{Body: fooReader}, nil)
	s3Mock1.On("CopyObject", mock.AnythingOfType("*s3.CopyObjectInput")).Return(nil, nil)
	s3Mock1.On("HeadObject", mock.AnythingOfType("*s3.HeadObjectInput")).Return(&s3.HeadObjectOutput{}, nil)
	f := &File{
		fileSystem: &FileSystem{
			client:  s3Mock1,
			options: defaultOptions,
		},
		bucket: "bucket",
		key:    "/hello.txt",
	}

	defer func() {
		closeErr := f.Close()
		ts.NoError(closeErr, "no error expected")
	}()

	l := &Location{
		fileSystem: &FileSystem{
			client:  &mocks.S3API{},
			options: defaultOptions,
		},
		bucket: "bucket",
		prefix: "/subdir/",
	}

	// no error "copying" objects
	_, err := f.CopyToLocation(l)
	ts.NoError(err, "Shouldn't return error for this call to CopyToLocation")
}

func (ts *fileTestSuite) TestTouch() {
	// Copy portion tested through CopyToLocation, just need to test whether Delete happens
	// in addition to CopyToLocation

	s3Mock1 := &mocks.S3API{}
	s3Mock1.On("HeadObject", mock.AnythingOfType("*s3.HeadObjectInput")).Return(&s3.HeadObjectOutput{}, nil)
	s3Mock1.On("CopyObject", mock.AnythingOfType("*s3.CopyObjectInput")).Return(nil, nil)
	s3Mock1.On("DeleteObject", mock.AnythingOfType("*s3.DeleteObjectInput")).Return(&s3.DeleteObjectOutput{}, nil)

	file := &File{
		fileSystem: &FileSystem{
			client:  s3Mock1,
			options: defaultOptions,
		},
		bucket: "newBucket",
		key:    "/new/file/path/hello.txt",
	}

	terr := file.Touch()
	ts.NoError(terr, "Shouldn't return error creating test s3.File instance.")

	s3Mock1.AssertExpectations(ts.T())

	// test non-existent length
	s3Mock2 := &mocks.S3API{}
	s3Mock2.On("HeadObject", mock.AnythingOfType("*s3.HeadObjectInput")).
		Return(&s3.HeadObjectOutput{}, awserr.New(s3.ErrCodeNoSuchKey, "", nil)).Once()
	s3Mock2.On("HeadObject", mock.AnythingOfType("*s3.HeadObjectInput")).
		Return(&s3.HeadObjectOutput{}, nil)
	file2 := &File{
		fileSystem: &FileSystem{
			client:  s3Mock2,
			options: defaultOptions,
		},
		bucket: "newBucket",
		key:    "/new/file/path/hello.txt",
	}
	oldfunc := getUploader

	defer func() { getUploader = oldfunc }()
	getUploader = func(client s3iface.S3API, opts ...func(d *s3manager.Uploader)) s3manageriface.UploaderAPI {
		u := mocks.NewUploaderAPI(ts.T())
		u.EXPECT().
			UploadWithContext(mock.Anything, mock.AnythingOfType("*s3manager.UploadInput"), mock.Anything).
			RunAndReturn(func(ctx context.Context,
				input *s3manager.UploadInput, opts ...func(*s3manager.Uploader)) (*s3manager.UploadOutput, error) {
				// Read from the input.Body (which is a PipeReader) to simulate actual upload
				_, readErr := io.ReadAll(input.Body)
				if readErr != nil {
					return nil, readErr
				}
				return &s3manager.UploadOutput{}, nil
			})
		return u
	}
	terr2 := file2.Touch()
	ts.NoError(terr2, "Shouldn't return error creating test s3.File instance.")

	s3Mock2.AssertExpectations(ts.T())
}

func (ts *fileTestSuite) TestMoveToLocation() {
	// Copy portion tested through CopyToLocation, just need to test whether Delete happens
	// in addition to CopyToLocation
	s3Mock1 := &mocks.S3API{}
	s3Mock1.On("CopyObject", mock.AnythingOfType("*s3.CopyObjectInput")).Return(nil, nil)
	s3Mock1.On("HeadObject", mock.AnythingOfType("*s3.HeadObjectInput")).Return(&s3.HeadObjectOutput{}, nil)
	f := &File{
		fileSystem: &FileSystem{
			client:  s3Mock1,
			options: defaultOptions,
		},
		bucket: "newBucket",
		key:    "/new/file/path/hello.txt",
	}
	location := new(vfsmocks.Location)
	location.On("NewFile", mock.Anything).Return(f, nil)

	s3apiMock.On("CopyObject", mock.AnythingOfType("*s3.CopyObjectInput")).Return(&s3.CopyObjectOutput{}, nil)
	s3apiMock.On("DeleteObject", mock.AnythingOfType("*s3.DeleteObjectInput")).Return(&s3.DeleteObjectOutput{}, nil)

	file, err := fs.NewFile("bucket", "/hello.txt")
	ts.Require().NoError(err, "Shouldn't return error creating test s3.File instance.")

	defer func() {
		closeErr := file.Close()
		ts.NoError(closeErr, "no error expected")
	}()

	_, err = file.MoveToLocation(location)
	ts.NoError(err, "no error expected")

	// test non-scheme MoveToLocation
	mockLocation := new(vfsmocks.Location)
	mockLocation.On("NewFile", mock.Anything).
		Return(&File{fileSystem: &FileSystem{client: s3Mock1}, bucket: "bucket", key: "/new/hello.txt"}, nil)

	s3apiMock2 := &mocks.S3API{}
	s3apiMock2.On("CopyObject", mock.AnythingOfType("*s3.CopyObjectInput")).Return(&s3.CopyObjectOutput{}, nil)

	fs = FileSystem{client: s3apiMock2}
	file2, err := fs.NewFile("bucket", "/hello.txt")
	ts.Require().NoError(err, "Shouldn't return error creating test s3.File instance.")

	_, err = file2.CopyToLocation(mockLocation)
	ts.NoError(err, "MoveToLocation error not expected")

	s3apiMock.AssertExpectations(ts.T())
	location.AssertExpectations(ts.T())
	mockLocation.AssertExpectations(ts.T())
}

func (ts *fileTestSuite) TestMoveToLocationFail() {
	// If CopyToLocation fails we need to ensure DeleteObject isn't called.
	otherFs := new(vfsmocks.FileSystem)
	location := new(vfsmocks.Location)
	location.On("NewFile", mock.Anything).Return(&File{fileSystem: &fs, bucket: "bucket", key: "/new/hello.txt"}, nil)

	s3apiMock.On("CopyObject", mock.AnythingOfType("*s3.CopyObjectInput")).Return(nil, errors.New("didn't copy, oh noes"))

	file, err := fs.NewFile("bucket", "/hello.txt")
	ts.Require().NoError(err, "Shouldn't return error creating test s3.File instance.")

	_, merr := file.MoveToLocation(location)
	ts.Error(merr, "MoveToLocation error not expected")

	closeErr := file.Close()
	ts.NoError(closeErr, "no close error expected")

	s3apiMock.AssertExpectations(ts.T())
	s3apiMock.AssertNotCalled(ts.T(), "DeleteObject", mock.AnythingOfType("*s3.DeleteObjectInput"))
	otherFs.AssertExpectations(ts.T())
	location.AssertExpectations(ts.T())
}

func (ts *fileTestSuite) TestDelete() {
	s3apiMock.On("DeleteObject", mock.AnythingOfType("*s3.DeleteObjectInput")).Return(&s3.DeleteObjectOutput{}, nil)
	err := testFile.Delete()
	ts.NoError(err, "Successful delete should not return an error.")
	s3apiMock.AssertExpectations(ts.T())
}

func (ts *fileTestSuite) TestDeleteError() {
	s3apiMock.On("DeleteObject", mock.AnythingOfType("*s3.DeleteObjectInput")).Return(nil, errors.New("something went wrong"))
	err := testFile.Delete()
	ts.EqualError(err, "something went wrong", "Delete should return an error if s3 api had error.")
	s3apiMock.AssertExpectations(ts.T())
}

func (ts *fileTestSuite) TestDeleteWithDeleteAllVersionsOption() {
	var versions []*s3.ObjectVersion
	verIds := [...]string{"ver1", "ver2"}
	for i := range verIds {
		versions = append(versions, &s3.ObjectVersion{VersionId: &verIds[i]})
	}
	versOutput := s3.ListObjectVersionsOutput{
		Versions: versions,
	}
	s3apiMock.On("ListObjectVersions", mock.AnythingOfType("*s3.ListObjectVersionsInput")).Return(&versOutput, nil)
	s3apiMock.On("DeleteObject", mock.AnythingOfType("*s3.DeleteObjectInput")).Return(&s3.DeleteObjectOutput{}, nil)

	err := testFile.Delete(delete.WithDeleteAllVersions())
	ts.NoError(err, "Successful delete should not return an error.")
	s3apiMock.AssertExpectations(ts.T())
	s3apiMock.AssertNumberOfCalls(ts.T(), "DeleteObject", 3)
}

func (ts *fileTestSuite) TestDeleteWithDeleteAllVersionsOptionError() {
	var versions []*s3.ObjectVersion
	verIds := [...]string{"ver1", "ver2"}
	for i := range verIds {
		versions = append(versions, &s3.ObjectVersion{VersionId: &verIds[i]})
	}
	versOutput := s3.ListObjectVersionsOutput{
		Versions: versions,
	}
	s3apiMock.On("ListObjectVersions", mock.AnythingOfType("*s3.ListObjectVersionsInput")).Return(&versOutput, nil)
	s3apiMock.On("DeleteObject", &s3.DeleteObjectInput{Key: &testFileName, Bucket: &bucket}).Return(&s3.DeleteObjectOutput{}, nil)
	s3apiMock.On("DeleteObject", &s3.DeleteObjectInput{Key: &testFileName, Bucket: &bucket, VersionId: &verIds[0]}).
		Return(nil, errors.New("something went wrong"))

	err := testFile.Delete(delete.WithDeleteAllVersions())
	ts.Error(err, "Delete should return an error if s3 api had error.")
	s3apiMock.AssertExpectations(ts.T())
	s3apiMock.AssertNumberOfCalls(ts.T(), "DeleteObject", 2)
}

func (ts *fileTestSuite) TestLastModified() {
	now := time.Now()
	s3apiMock.On("HeadObject", mock.AnythingOfType("*s3.HeadObjectInput")).Return(&s3.HeadObjectOutput{
		LastModified: &now,
	}, nil)
	modTime, err := testFile.LastModified()
	ts.NoError(err, "Error should be nil when correctly returning time of object.")
	ts.Equal(&now, modTime, "Returned time matches expected LastModified time.")
}

func (ts *fileTestSuite) TestLastModifiedFail() {
	// setup error on HEAD
	s3apiMock.On("HeadObject", mock.AnythingOfType("*s3.HeadObjectInput")).Return(nil,
		errors.New("boom"))
	m, e := testFile.LastModified()
	ts.Error(e, "got error as expected")
	ts.Nil(m, "nil ModTime returned")
}

func (ts *fileTestSuite) TestName() {
	ts.Equal("file.txt", testFile.Name(), "Name should return just the name of the file.")
}

func (ts *fileTestSuite) TestSize() {
	contentLength := int64(100)
	s3apiMock.On("HeadObject", mock.AnythingOfType("*s3.HeadObjectInput")).Return(&s3.HeadObjectOutput{
		ContentLength: &contentLength,
	}, nil)

	size, err := testFile.Size()
	ts.NoError(err, "Error should be nil when requesting size for file that exists.")
	ts.Equal(uint64(100), size, "Size should return the ContentLength value from s3 HEAD request.")
	s3apiMock.AssertExpectations(ts.T())
}

func (ts *fileTestSuite) TestPath() {
	ts.Equal("/some/path/to/file.txt", testFile.Path(), "Should return file.key (with leading slash)")
}

func (ts *fileTestSuite) TestURI() {
	s3apiMock = &mocks.S3API{}
	fs = FileSystem{client: s3apiMock}
	file, _ := fs.NewFile("mybucket", "/some/file/test.txt")
	expected := "s3://mybucket/some/file/test.txt"
	ts.Equal(expected, file.URI(), "%s does not match %s", file.URI(), expected)
}

func (ts *fileTestSuite) TestStringer() {
	fs = FileSystem{client: &mocks.S3API{}}
	file, _ := fs.NewFile("mybucket", "/some/file/test.txt")
	ts.Equal("s3://mybucket/some/file/test.txt", file.String())
}

func (ts *fileTestSuite) TestUploadInput() {
	fs = FileSystem{client: &mocks.S3API{}}
	file, _ := fs.NewFile("mybucket", "/some/file/test.txt")
	ts.Equal("AES256", *uploadInput(file.(*File)).ServerSideEncryption, "sse was set")
	ts.Equal("/some/file/test.txt", *uploadInput(file.(*File)).Key, "key was set")
	ts.Equal("mybucket", *uploadInput(file.(*File)).Bucket, "bucket was set")
}

func (ts *fileTestSuite) TestUploadInputDisableSSE() {
	fs := NewFileSystem().
		WithOptions(Options{DisableServerSideEncryption: true})
	file, _ := fs.NewFile("mybucket", "/some/file/test.txt")
	input := uploadInput(file.(*File))
	ts.Nil(input.ServerSideEncryption, "sse was disabled")
	ts.Equal("/some/file/test.txt", *input.Key, "key was set")
	ts.Equal("mybucket", *input.Bucket, "bucket was set")
}

func (ts *fileTestSuite) TestNewFile() {
	fs := &FileSystem{}
	// fs is nil
	_, err := fs.NewFile("", "")
	ts.Errorf(err, "non-nil s3.FileSystem pointer is required")

	// bucket is ""
	_, err = fs.NewFile("", "asdf")
	ts.Errorf(err, "non-empty strings for bucket and key are required")
	// key is ""
	_, err = fs.NewFile("asdf", "")
	ts.Errorf(err, "non-empty strings for bucket and key are required")

	//
	bucket := "mybucket"
	key := "/path/to/key"
	file, err := fs.NewFile(bucket, key)
	ts.NoError(err, "newFile should succeed")
	ts.IsType(&File{}, file, "newFile returned a File struct")
	ts.Equal(bucket, file.Location().Volume())
	ts.Equal(key, file.Path())
}

func (ts *fileTestSuite) TestCloseWithoutWrite() {
	fs := &FileSystem{}
	file, err := fs.NewFile("mybucket", "/some/file/test.txt")
	ts.NoError(err)
	ts.NoError(file.Close())
	ts.NoError(err, "file closed without error")
}

func (ts *fileTestSuite) TestCloseWithWrite() {
	oldfunc := getUploader
	defer func() { getUploader = oldfunc }()
	getUploader = func(client s3iface.S3API, opts ...func(d *s3manager.Uploader)) s3manageriface.UploaderAPI {
		u := mocks.NewUploaderAPI(ts.T())
		u.EXPECT().
			UploadWithContext(mock.Anything, mock.AnythingOfType("*s3manager.UploadInput"), mock.Anything).
			RunAndReturn(func(ctx context.Context,
				input *s3manager.UploadInput, opts ...func(*s3manager.Uploader)) (*s3manager.UploadOutput, error) {
				// Read from the input.Body (which is a PipeReader) to simulate actual upload
				_, readErr := io.ReadAll(input.Body)
				if readErr != nil {
					return nil, readErr
				}
				return &s3manager.UploadOutput{}, nil
			})
		return u
	}
	s3Mock := &mocks.S3API{}
	s3Mock.On("HeadObject", mock.AnythingOfType("*s3.HeadObjectInput")).
		Return(&s3.HeadObjectOutput{}, awserr.New(s3.ErrCodeNoSuchKey, "key doesn't exist", nil))
	file := &File{
		fileSystem: &FileSystem{
			client:  s3Mock,
			options: defaultOptions,
		},
		bucket: "newBucket",
		key:    "/new/file/path/hello.txt",
	}
	contents := []byte("Hello world!")
	_, err := file.Write(contents)
	ts.NoError(err, "Error should be nil when calling Write")
	err = file.Close()
	ts.Error(err, "file doesn't exists, retired 5 times")

	s3Mock.AssertExpectations(ts.T())
}

type fileTestCase struct {
	name             string
	setup            func(*mocks.S3API) *File // Function to set up each test case
	actions          []func(*File) error      // Actions to perform on the file (Write, Seek, etc.)
	wantErr          bool
	validate         func(*File) error // Additional validations if needed
	expectedContents string
}

func (ts *fileTestSuite) TestWriteOperations() {
	// setup fake uploader
	oldfunc := getUploader
	defer func() { getUploader = oldfunc }()
	var contents *string
	getUploader = func(client s3iface.S3API, opts ...func(d *s3manager.Uploader)) s3manageriface.UploaderAPI {
		u := mocks.NewUploaderAPI(ts.T())
		u.EXPECT().
			UploadWithContext(mock.Anything, mock.AnythingOfType("*s3manager.UploadInput"), mock.Anything).
			RunAndReturn(func(ctx context.Context,
				input *s3manager.UploadInput, opts ...func(*s3manager.Uploader)) (*s3manager.UploadOutput, error) {
				// Read from the input.Body (which is a PipeReader) to simulate actual upload
				b, readErr := io.ReadAll(input.Body)
				if readErr != nil {
					return nil, readErr
				}
				contents = ptr(string(b))
				return &s3manager.UploadOutput{}, nil
			})
		return u
	}

	testCases := []fileTestCase{
		{
			name: "Write and Close - Close failure",
			setup: func(s3Mock *mocks.S3API) *File {
				// Mock setup specific to this test case
				s3Mock.EXPECT().HeadObject(mock.AnythingOfType("*s3.HeadObjectInput")).
					Return(&s3.HeadObjectOutput{}, awserr.New(s3.ErrCodeNoSuchKey, "", nil)).Times(5)
				// Return a new File instance with this specific mock configuration
				return &File{
					fileSystem: &FileSystem{
						client:  s3Mock,
						options: defaultOptions,
					},
					bucket: "newBucket",
					key:    "/new/file/path/hello.txt",
				}
			},
			actions: []func(*File) error{
				func(f *File) error {
					_, err := f.Write([]byte("Hello world!"))
					return err
				},
				func(f *File) error {
					return f.Close()
				},
			},
			wantErr: true,
		},
		{
			name: "Write and Close - success",
			setup: func(s3Mock *mocks.S3API) *File {
				// Mock setup specific to this test case
				s3Mock.EXPECT().HeadObject(mock.AnythingOfType("*s3.HeadObjectInput")).
					Return(&s3.HeadObjectOutput{}, nil).Once()
				// Return a new File instance with this specific mock configuration
				return &File{
					fileSystem: &FileSystem{
						client:  s3Mock,
						options: defaultOptions,
					},
					bucket: "newBucket",
					key:    "/new/file/path/hello.txt",
				}
			},
			actions: []func(*File) error{
				func(f *File) error {
					_, err := f.Write([]byte("Hello world!"))
					return err
				},
				func(f *File) error {
					return f.Close()
				},
			},
			wantErr:          false,
			expectedContents: `Hello world!`,
		},
		{
			name: "Write, Seek, Write and Close new file - success",
			setup: func(s3Mock *mocks.S3API) *File {
				// Mock setup specific to this test case
				s3Mock.EXPECT().HeadObject(mock.AnythingOfType("*s3.HeadObjectInput")).
					Return(nil, awserr.New(s3.ErrCodeNoSuchKey, "", nil)).Twice()
				s3Mock.EXPECT().HeadObject(mock.AnythingOfType("*s3.HeadObjectInput")).
					Return(&s3.HeadObjectOutput{}, nil).Once()

				// Return a new File instance with this specific mock configuration
				return &File{
					fileSystem: &FileSystem{
						client:  s3Mock,
						options: defaultOptions,
					},
					bucket: "newBucket",
					key:    "/new/file/path/hello.txt",
				}
			},
			actions: []func(*File) error{
				func(f *File) error {
					_, err := f.Write([]byte("Hello world!"))
					return err
				},
				func(f *File) error {
					_, err := f.Seek(6, io.SeekStart)
					return err
				},
				func(f *File) error {
					_, err := f.Write([]byte("Bob!"))
					return err
				},
				func(f *File) error {
					// sleep 1 sec
					time.Sleep(1 * time.Second)
					return nil
				},
				func(f *File) error {
					return f.Close()
				},
			},
			wantErr:          false,
			expectedContents: `Hello Bob!d!`,
		},
	}

	for _, tc := range testCases {
		ts.Run(tc.name, func() {
			contents = nil // reset contents

			s3Mock := &mocks.S3API{} // Create a new mock for each test
			file := tc.setup(s3Mock) // Set up the file for this test

			var err error
			for _, action := range tc.actions {
				err = action(file)
				if err != nil {
					break
				}
			}

			if tc.wantErr {
				ts.Assert().Error(err)
			} else {
				ts.Assert().NoError(err)
				ts.Equal(tc.expectedContents, *contents, "Contents of file should match expected contents")
			}

			// TODO: is this even needed?
			if tc.validate != nil {
				validationErr := tc.validate(file)
				ts.Assert().NoError(validationErr)
			}

			s3Mock.AssertExpectations(ts.T())
		})
	}
}

func TestFile(t *testing.T) {
	suite.Run(t, new(fileTestSuite))
}

func ptr[T any](value T) *T {
	return &value
}<|MERGE_RESOLUTION|>--- conflicted
+++ resolved
@@ -48,13 +48,7 @@
 	testFileName = "/some/path/to/file.txt"
 	bucket = "bucket"
 	testFile, err = fs.NewFile(bucket, testFileName)
-<<<<<<< HEAD
-	if err != nil {
-		ts.Fail("Shouldn't return error creating test s3.File instance.")
-	}
-=======
 	ts.Require().NoError(err, "Shouldn't return error creating test s3.File instance.")
->>>>>>> a6121a91
 }
 
 func (ts *fileTestSuite) TearDownTest() {
