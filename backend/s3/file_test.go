--- conflicted
+++ resolved
@@ -362,13 +362,8 @@
 		key:    "/path/to/otherFile.txt",
 	}
 	actual, err := sourceFile.getCopyObjectInput(targetFile)
-<<<<<<< HEAD
-	ts.Nil(err, "Error shouldn't be returned from successful call to CopyToFile")
+	ts.NoError(err, "Error shouldn't be returned from successful call to CopyToFile")
 	ts.Nil(actual, "copyObjectInput should be nil (can't do s3-to-s3 copyObject)")
-=======
-	ts.NoError(err, "Error shouldn't be returned from successful call to CopyToFile")
-	ts.Nil(actual, "copyOjbectInput should be nil (can't do s3-to-s3 copyObject)")
->>>>>>> 4c42b460
 
 	s3apiMock.AssertExpectations(ts.T())
 }
