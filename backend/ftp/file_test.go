--- conflicted
+++ resolved
@@ -351,12 +351,7 @@
 	pos, err = ftpfile.Seek(3, 2)
 	ts.Error(err, "should return an error")
 	ts.ErrorIs(err, closeErr, "should be right kind of error")
-<<<<<<< HEAD
-	ts.Zero(pos, "position should be 0 on error")
-	client.AssertExpectations(ts.T())
-=======
 	ts.EqualValues(0, pos, "position should be 0 on error")
->>>>>>> 4a55afa7
 }
 
 func (ts *fileTestSuite) TestExists_noMLST() {
