--- conflicted
+++ resolved
@@ -88,12 +88,7 @@
 }
 
 func (s *dataConnSuite) TestGetDataConn_WriteLocationNotExists() {
-<<<<<<< HEAD
-	// dataconn is nil - opebrewn for write - location doesnt exist - success
-=======
-
 	// dataconn is nil - open for write - location doesn't exist - success
->>>>>>> a6121a91
 	s.client.EXPECT().
 		List("/").
 		Return(nil, errors.New("550")).
@@ -177,12 +172,7 @@
 	time.Sleep(50 * time.Millisecond)
 }
 
-<<<<<<< HEAD
-func (s *dataConnSuite) TestGetDataConn_reaedAfterWriteError() {
-=======
 func (s *dataConnSuite) TestGetDataConn_readAfterWriteError() {
-
->>>>>>> a6121a91
 	// open dataconn for read after dataconn for write exists - error on dataconn.Close
 	fakedconn := NewFakeDataConn(types.OpenWrite)
 	closeErr := errors.New("some close err")
