--- conflicted
+++ resolved
@@ -63,13 +63,7 @@
 	lt.client.On("ReadDir", locPath).Return(make([]os.FileInfo, 0), os.ErrNotExist).Once()
 	fileList, err = loc.List()
 	lt.NoError(err, "Shouldn't return an error on file not found.")
-<<<<<<< HEAD
-	lt.Empty(fileList, "Should return no files on file not found")
-
-	lt.client.AssertExpectations(lt.T())
-=======
 	lt.Len(fileList, 0, "Should return no files on file not found")
->>>>>>> 4a55afa7
 }
 
 func (lt *locationTestSuite) TestListByPrefix() {
@@ -278,13 +272,7 @@
 	lt.NoError(err)
 	exists, err = loc.Exists()
 	lt.NoError(err, "No error expected from Exists")
-<<<<<<< HEAD
-	lt.False(exists, "Call to Exists expected to return false.")
-
-	lt.client.AssertExpectations(lt.T())
-=======
 	lt.True(!exists, "Call to Exists expected to return false.")
->>>>>>> 4a55afa7
 }
 
 func (lt *locationTestSuite) TestChangeDir() {
