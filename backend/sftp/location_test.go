--- conflicted
+++ resolved
@@ -279,11 +279,7 @@
 	// test nil Location
 	var nilLoc *Location
 	err := nilLoc.ChangeDir("path/to/")
-<<<<<<< HEAD
-	lt.Require().EqualError(err, "non-nil sftp.Location pointer receiver is required", "error expected for nil location")
-=======
 	lt.Require().ErrorIs(err, errLocationRequired, "error expected for nil location")
->>>>>>> fe72705d
 
 	loc := &Location{fileSystem: lt.sftpfs, path: "/", authority: authority.Authority{}}
 
