//go:build vfsintegration

package testsuite

import (
	"context"
	"fmt"
	"io"
	"os"
	"path"
	"regexp"
	"strings"
	"testing"
	"time"

	"github.com/stretchr/testify/suite"

	"github.com/c2fo/vfs/v7"
	"github.com/c2fo/vfs/v7/backend/azure"
	"github.com/c2fo/vfs/v7/backend/ftp"
	"github.com/c2fo/vfs/v7/backend/gs"
	"github.com/c2fo/vfs/v7/backend/mem"
	_os "github.com/c2fo/vfs/v7/backend/os"
	"github.com/c2fo/vfs/v7/backend/s3"
	"github.com/c2fo/vfs/v7/backend/sftp"
	"github.com/c2fo/vfs/v7/utils"
	"github.com/c2fo/vfs/v7/vfssimple"
)

type vfsTestSuite struct {
	suite.Suite
	testLocations map[string]vfs.Location
}

func buildExpectedURI(fs vfs.FileSystem, authorityStr, p string) string {
	return fmt.Sprintf("%s://%s%s", fs.Scheme(), authorityStr, p)
}

func (s *vfsTestSuite) SetupSuite() {
	locs := os.Getenv("VFS_INTEGRATION_LOCATIONS")
	s.testLocations = make(map[string]vfs.Location)
	for _, loc := range strings.Split(locs, ";") {
		l, err := vfssimple.NewLocation(loc)
		s.Require().NoError(err)
		switch l.FileSystem().Scheme() {
		case "file":
			ret := l.(*_os.Location)

			// setup os location
			exists, err := ret.Exists()
			if err != nil {
				panic(err)
			}
			if !exists {
				err := os.Mkdir(ret.Path(), 0750)
				if err != nil {
					panic(err)
				}
			}
			s.testLocations[l.FileSystem().Scheme()] = ret
		case "s3":
			s.testLocations[l.FileSystem().Scheme()] = l.(*s3.Location)
		case "sftp":
			s.testLocations[l.FileSystem().Scheme()] = l.(*sftp.Location)
		case "gs":
			s.testLocations[l.FileSystem().Scheme()] = l.(*gs.Location)
		case "mem":
			s.testLocations[l.FileSystem().Scheme()] = l.(*mem.Location)
		case "az":
			s.testLocations[l.FileSystem().Scheme()] = l.(*azure.Location)
		case "ftp":
			s.testLocations[l.FileSystem().Scheme()] = l.(*ftp.Location)
		default:
			panic(fmt.Sprintf("unknown scheme: %s", l.FileSystem().Scheme()))
		}
	}
}

// Test File
func (s *vfsTestSuite) TestScheme() {
	for scheme, location := range s.testLocations {
		fmt.Printf("************** TESTING scheme: %s **************\n", scheme)
		s.FileSystem(location)
		s.Location(location)
		s.File(location)
	}
}

// Test FileSystem
func (s *vfsTestSuite) FileSystem(baseLoc vfs.Location) {
	fmt.Println("****** testing vfs.FileSystem ******")

	// setup FileSystem
	fs := baseLoc.FileSystem()
	// NewFile initializes a File on the specified Authority string at path 'absFilePath'.
	//
	//   * Accepts authority string and an absolute file path.
	//   * Upon success, a vfs.File, representing the file's new path (location path + file relative path), will be returned.
	//   * On error, nil is returned for the file.
	//   * Note that not all file systems will have a "authority" and will therefore be "":
	//       file:///path/to/file has an authority of "" and name /path/to/file
	//     whereas
	//       s3://mybucket/path/to/file has an authority of "mybucket and name /path/to/file
	//     results in /tmp/dir1/newerdir/file.txt for the final vfs.File path.
	//   * The file may or may not already exist.
	filepaths := map[string]bool{
		"/path/to/file.txt":    true,
		"/path/./to/file.txt":  true,
		"/path/../to/file.txt": true,
		"path/to/file.txt":     false,
		"./path/to/file.txt":   false,
		"../path/to/":          false,
		"/path/to/":            false,
		"":                     false,
	}
	for name, validates := range filepaths {
		file, err := fs.NewFile(baseLoc.Authority().String(), name)
		if validates {
			s.Require().NoError(err, "there should be no error")
			expected := buildExpectedURI(fs, baseLoc.Authority().String(), path.Clean(name))
			s.Equal(expected, file.URI(), "uri's should match")
		} else {
			s.Require().Error(err, "should have validation error for scheme[%s] and name[%s]", fs.Scheme(), name)
		}
	}

	// NewLocation initializes a Location on the specified authority with the given path.
	//
	//   * Accepts authority and an absolute location path.
	//   * The file may or may not already exist. Note that on key-store file systems like S3 or GCS, paths never truly exist.
	//   * On error, nil is returned for the location.
	//
	// See NewFile for note on authority.
	locpaths := map[string]bool{
		"/path/to/":         true,
		"/path/./to/":       true,
		"/path/../to/":      true,
		"path/to/":          false,
		"./path/to/":        false,
		"../path/to/":       false,
		"/path/to/file.txt": false,
		"":                  false,
	}
	for name, validates := range locpaths {
		loc, err := fs.NewLocation(baseLoc.Authority().String(), name)
		if validates {
			s.Require().NoError(err, "there should be no error")
			expected := buildExpectedURI(fs, baseLoc.Authority().String(), utils.EnsureTrailingSlash(path.Clean(name)))
			s.Equal(expected, loc.URI(), "uri's should match")
		} else {
			s.Require().Error(err, "should have validation error for scheme[%s] and name[%s]", fs.Scheme(), name)
		}
	}
}

// Test Location
func (s *vfsTestSuite) Location(baseLoc vfs.Location) {
	fmt.Println("****** testing vfs.Location ******")

	srcLoc, err := baseLoc.NewLocation("locTestSrc/")
	s.Require().NoError(err, "there should be no error")
	defer func() {
		// clean up srcLoc after test for OS
		if srcLoc.FileSystem().Scheme() == "file" {
			exists, err := srcLoc.Exists()
			s.Require().NoError(err)
			if exists {
				s.Require().NoError(os.RemoveAll(srcLoc.Path()), "failed to clean up location test srcLoc")
			}
		}
	}()

	// NewLocation is an initializer for a new Location relative to the existing one.
	//
	// Given location:
	//     loc := fs.NewLocation(:s3://mybucket/some/path/to/")
	// calling:
	//     newLoc := loc.NewLocation("../../")
	// would return a new vfs.Location representing:
	//     s3://mybucket/some/
	//
	//   * Accepts a relative location path.
	locpaths := map[string]bool{
		"/path/to/":         false,
		"/path/./to/":       false,
		"/path/../to/":      false,
		"path/to/":          true,
		"./path/to/":        true,
		"../path/to/":       true,
		"/path/to/file.txt": false,
		"":                  false,
	}
	for name, validates := range locpaths {
		loc, err := srcLoc.NewLocation(name)
		if validates {
<<<<<<< HEAD
			s.Require().NoError(err, "there should be no error")
			path := utils.EnsureTrailingSlash(path.Clean(path.Join(srcLoc.Path(), name)))
			expected := buildExpectedURI(srcLoc.FileSystem(), baseLoc.Authority().String(), path)
=======
			s.NoError(err, "there should be no error")
			expected := buildExpectedURI(srcLoc.FileSystem(), baseLoc.Authority().String(),
				utils.EnsureTrailingSlash(path.Clean(path.Join(srcLoc.Path(), name))))
>>>>>>> f5211f14
			s.Equal(expected, loc.URI(), "uri's should match")
		} else {
			s.Require().Error(err, "should have validation error for scheme and name: %s : %s", srcLoc.FileSystem().Scheme(), name)
		}
	}

	// NewFile will instantiate a vfs.File instance at or relative to the current location's path.
	//
	//   * Accepts a relative file path.
	//   * In the case of an error, nil is returned for the file.
	//   * Resultant File path will be the shortest path name equivalent of combining the Location path and relative path, if any.
	//       ie, /tmp/dir1/ as location and relFilePath "newdir/./../newerdir/file.txt"
	//       results in /tmp/dir1/newerdir/file.txt for the final vfs.File path.
	//   * Upon success, a vfs.File, representing the file's new path (location path + file relative path), will be returned.
	//   * The file may or may not already exist.
	filepaths := map[string]bool{
		"/path/to/file.txt":    false,
		"/path/./to/file.txt":  false,
		"/path/../to/file.txt": false,
		"path/to/file.txt":     true,
		"./path/to/file.txt":   true,
		"../path/to/":          false,
		"../path/to/file.txt":  true,
		"/path/to/":            false,
		"":                     false,
	}
	for name, validates := range filepaths {
		file, err := srcLoc.NewFile(name)
		if validates {
			s.Require().NoError(err, "there should be no error")
			expected := buildExpectedURI(srcLoc.FileSystem(), srcLoc.Authority().String(), path.Clean(path.Join(srcLoc.Path(), name)))
			s.Equal(expected, file.URI(), "uri's should match")
		} else {
			s.Require().Error(err, "should have validation error for scheme and name: %s : +%s+", srcLoc.FileSystem().Scheme(), name)
		}
	}

	// ChangeDir updates the existing Location's path to the provided relative location path.

	// Given location:
	// 	   loc := fs.NewLocation("file:///some/path/to/")
	// calling:
	//     loc.ChangeDir("../../")
	// would update the current location instance to
	// file:///some/.
	//
	//   * ChangeDir accepts a relative location path.

	// setup test
	cdTestLoc, err := srcLoc.NewLocation("chdirTest/")
	s.Require().NoError(err)

<<<<<<< HEAD
	s.Require().Error(cdTestLoc.ChangeDir(""), "empty string should error")
	s.Require().Error(cdTestLoc.ChangeDir("/home/"), "absolute path should error")
	s.Require().Error(cdTestLoc.ChangeDir("file.txt"), "file should error")
	s.Require().NoError(cdTestLoc.ChangeDir("l1dir1/./l2dir1/../l2dir2/"), "should be no error for relative path")
=======
	cdTestLoc, err = cdTestLoc.NewLocation("")
	s.Error(err, "empty string should error")
	cdTestLoc, err = cdTestLoc.NewLocation("/home/")
	s.Error(err, "absolute path should error")
	cdTestLoc, err = cdTestLoc.NewLocation("file.txt")
	s.Error(err, "file should error")
	cdTestLoc, err = cdTestLoc.NewLocation("l1dir1/./l2dir1/../l2dir2/")
	s.NoError(err, "should be no error for relative path")
>>>>>>> f5211f14

	// Path returns absolute location path, ie /some/path/to/.
	//	==== Path() string
	s.True(strings.HasSuffix(cdTestLoc.Path(), "locTestSrc/chdirTest/l1dir1/l2dir2/"), "should end with dot dirs resolved")
	s.True(strings.HasPrefix(cdTestLoc.Path(), "/"), "should start with slash (abs path)")

	// URI returns the fully qualified URI for the Location.  IE, s3://bucket/some/path/
	//
	// URI's for locations must always end with a separator character.
	s.True(strings.HasSuffix(cdTestLoc.URI(), "locTestSrc/chdirTest/l1dir1/l2dir2/"), "should end with dot dirs resolved")
	prefix := fmt.Sprintf("%s://", cdTestLoc.FileSystem().Scheme())
	s.True(strings.HasPrefix(cdTestLoc.URI(), prefix), "should start with schema and abs slash")

	/* Exists returns boolean if the location exists on the file system. Returns an error if any.

		   TODO: *************************************************************************************************************
			     note that Exists is not consistent among implementations. GCSs and S3 always return true if the bucket exist.
		         Fundamentally, why one wants to know if location exists is to know whether you're able to write there.  But
		         this feels unintuitive.
	         	 *************************************************************************************************************

		   Consider:

				// CREATE LOCATION INSTANCE
				loc, _ := vfssimple.NewLocation("scheme://vol/path/")

				// DO EXISTS CHECK ON LOCATION
		        if !loc.Exists() {
		            // CREATE LOCATION ON OS
				}

		        // CREATE FILE IN LOCATION AND DO WORK
		        myfile, _ := loc.NewFile("myfile.txt")
		        myfile.Write("write some text")
		        myfile.Close()

		    Now consider if the context is os/sftp OR gcs/s3/mem.

			==== Exists() (bool, error)
	*/
	exists, err := baseLoc.Exists()
	s.Require().NoError(err)
	s.True(exists, "baseLoc location exists check")

	// setup list tests
	f1, err := srcLoc.NewFile("file1.txt")
	s.Require().NoError(err)
	_, err = f1.Write([]byte("this is a test file"))
	s.Require().NoError(err)
	s.Require().NoError(f1.Close())

	f2, err := srcLoc.NewFile("file2.txt")
	s.Require().NoError(err)
	s.Require().NoError(f1.CopyToFile(f2))
	s.Require().NoError(f1.Close())

	f3, err := srcLoc.NewFile("self.txt")
	s.Require().NoError(err)
	s.Require().NoError(f1.CopyToFile(f3))
	s.Require().NoError(f1.Close())

	subLoc, err := srcLoc.NewLocation("somepath/")
	s.Require().NoError(err)

	f4, err := subLoc.NewFile("that.txt")
	s.Require().NoError(err)
	s.Require().NoError(f1.CopyToFile(f4))
	s.Require().NoError(f1.Close())

	// List returns a slice of strings representing the base names of the files found at the Location.
	//
	//   * All implementations are expected to return ([]string{}, nil) in the case of a non-existent directory/prefix/location.
	//   * If the user cares about the distinction between an empty location and a non-existent one, Location.Exists() should
	//     be checked first.
	//	====		List() ([]string, error)

	files, err := srcLoc.List()
	s.Require().NoError(err)
	s.Len(files, 3, "list srcLoc location")

	files, err = subLoc.List()
	s.Require().NoError(err)
	s.Len(files, 1, "list subLoc location")
	s.Equal("that.txt", files[0], "returned basename")

	files, err = cdTestLoc.List()
	s.Require().NoError(err)
	s.Empty(files, "non-existent location")

	switch baseLoc.FileSystem().Scheme() {
	case "gs":
		fmt.Println("!!!!!! testing gs-specific List() tests !!!!!!")
		s.gsList(baseLoc)
	default:
	}

	// ListByPrefix returns a slice of strings representing the base names of the files found in Location whose filenames
	// match the given prefix.
	//
	//   * All implementations are expected to return ([]string{}, nil) in the case of a non-existent directory/prefix/location.
	//   * "relative" prefixes are allowed, ie, ListByPrefix() from location "/some/path/" with prefix "to/somepattern"
	//     is the same as location "/some/path/to/" with prefix of "somepattern"
	//   * If the user cares about the distinction between an empty location and a non-existent one, Location.Exists() should
	//     be checked first.
	//	====	ListByPrefix(prefix string) ([]string, error)

	files, err = srcLoc.ListByPrefix("file")
	s.Require().NoError(err)
	s.Len(files, 2, "list srcLoc location matching prefix")

	files, err = srcLoc.ListByPrefix("s")
	s.Require().NoError(err)
	s.Len(files, 1, "list srcLoc location")
	s.Equal("self.txt", files[0], "returned only file basename, not subdir matching prefix")

	files, err = srcLoc.ListByPrefix("somepath/t")
	s.Require().NoError(err)
	s.Len(files, 1, "list 'somepath' location relative to srcLoc")
	s.Equal("that.txt", files[0], "returned only file basename, using relative prefix")

	files, err = cdTestLoc.List()
	s.Require().NoError(err)
	s.Empty(files, "non-existent location")

	// ListByRegex returns a slice of strings representing the base names of the files found in the Location that matched the
	// given regular expression.
	//
	//   * All implementations are expected to return ([]string{}, nil) in the case of a non-existent directory/prefix/location.
	//   * If the user cares about the distinction between an empty location and a non-existent one, Location.Exists() should
	//     be checked first.
	//	====	ListByRegex(regex *regexp.Regexp) ([]string, error)

	files, err = srcLoc.ListByRegex(regexp.MustCompile("^f"))
	s.Require().NoError(err)
	s.Len(files, 2, "list srcLoc location matching prefix")

	files, err = srcLoc.ListByRegex(regexp.MustCompile(`.txt$`))
	s.Require().NoError(err)
	s.Len(files, 3, "list srcLoc location matching prefix")

	files, err = srcLoc.ListByRegex(regexp.MustCompile(`Z`))
	s.Require().NoError(err)
	s.Empty(files, "list srcLoc location matching prefix")

	// DeleteFile deletes the file of the given name at the location.
	//
	// This is meant to be a short cut for instantiating a new file and calling delete on that, with all the necessary
	// error handling overhead.
	//
	// * Accepts relative file path.
	//
	//	====	DeleteFile(fileName string) error
	s.Require().NoError(srcLoc.DeleteFile(f1.Name()), "deleteFile file1")
	s.Require().NoError(srcLoc.DeleteFile(f2.Name()), "deleteFile file2")
	s.Require().NoError(srcLoc.DeleteFile(f3.Name()), "deleteFile self.txt")
	s.Require().NoError(srcLoc.DeleteFile("somepath/that.txt"), "deleted relative path")

	// should error if file doesn't exist
	s.Require().Error(srcLoc.DeleteFile(f1.Path()), "deleteFile trying to delete a file already deleted")
}

// Test File
func (s *vfsTestSuite) File(baseLoc vfs.Location) {
	fmt.Println("****** testing vfs.File ******")
	srcLoc, err := baseLoc.NewLocation("fileTestSrc/")
	s.Require().NoError(err)
	defer func() {
		// clean up srcLoc after test for OS
		if srcLoc.FileSystem().Scheme() == "file" {
			exists, err := srcLoc.Exists()
			s.Require().NoError(err)
			if exists {
				s.Require().NoError(os.RemoveAll(srcLoc.Path()), "failed to clean up file test srcLoc")
			}
		}
	}()

	// setup srcFile
	srcFile, err := srcLoc.NewFile("srcFile.txt")
	s.Require().NoError(err)

	/*
		Location returns the vfs.Location for the File.

		Location() Location
	*/

	/*
		io.Writer
	*/
	sz, err := srcFile.Write([]byte("this is a test\n"))
	s.Require().NoError(err)
	s.Equal(15, sz)
	sz, err = srcFile.Write([]byte("and more text"))
	s.Require().NoError(err)
	s.Equal(13, sz)

	/*
		io.Closer
	*/
	err = srcFile.Close()
	s.Require().NoError(err)

	/*
		Exists returns boolean if the file exists on the file system.  Also returns an error if any.

		Exists() (bool, error)
	*/
	exists, err := srcFile.Exists()
	s.Require().NoError(err)
	s.True(exists, "file exists")

	/*
		Name returns the base name of the file path.  For file:///some/path/to/file.txt, it would return file.txt

		Name() string
	*/
	s.Equal("srcFile.txt", srcFile.Name(), "name test")

	/*
		Path returns absolute path (with leading slash) including filename, ie /some/path/to/file.txt

		Path() string
	*/
	s.Equal(path.Join(baseLoc.Path(), "fileTestSrc/srcFile.txt"), srcFile.Path(), "path test")

	/*
		URI returns the fully qualified URI for the File.  IE, s3://bucket/some/path/to/file.txt

		URI() string
	*/
	s.Equal(baseLoc.URI()+"fileTestSrc/srcFile.txt", srcFile.URI(), "uri test")

	/*
		String() must be implemented to satisfy the stringer interface.  This ends up simply calling URI().

		fmt.Stringer
	*/
	s.Equal(baseLoc.URI()+"fileTestSrc/srcFile.txt", srcFile.String(), "string(er) explicit test")
	s.Equal(baseLoc.URI()+"fileTestSrc/srcFile.txt", fmt.Sprintf("%s", srcFile), "string(er) implicit test") //nolint:gocritic,staticcheck

	/*
		Size returns the size of the file in bytes.

		Size() (uint64, error)
	*/
	b, err := srcFile.Size()
	s.Require().NoError(err)
	s.Equal(28, b)

	/*
		LastModified returns the timestamp the file was last modified (as *time.Time).

		LastModified() (*time.Time, error)
	*/
	t, err := srcFile.LastModified()
	s.Require().NoError(err)
	s.IsType((*time.Time)(nil), t, "last modified returned *time.Time")

	/*
		Exists returns boolean if the file exists on the file system.  Also returns an error if any.

		Exists() (bool, error)
	*/
	exists, err = srcFile.Exists()
	s.Require().NoError(err)
	s.True(exists, "file exists")

	/*
		io.Reader and io.Seeker
	*/
	str, err := io.ReadAll(srcFile)
	s.Require().NoError(err)
	s.Equal("this is a test\nand more text", string(str), "read was successful")

	offset, err := srcFile.Seek(3, 0)
	s.Require().NoError(err)
	s.Equal(3, offset, "seek was successful")

	str, err = io.ReadAll(srcFile)
	s.Require().NoError(err)
	s.Equal("s is a test\nand more text", string(str), "read after seek")
	err = srcFile.Close()
	s.Require().NoError(err)

	for _, testLoc := range s.testLocations {
		// setup dstLoc
		dstLoc, err := testLoc.NewLocation("dstLoc/")
		s.Require().NoError(err)
		fmt.Printf("** location %s **\n", dstLoc)
		if dstLoc.FileSystem().Scheme() == "file" {
			s.T().Cleanup(func() {
				// clean up dstLoc after test for OS
				exists, err := dstLoc.Exists()
				s.Require().NoError(err)
				if exists {
					s.Require().NoError(os.RemoveAll(dstLoc.Path()), "failed to clean up file test dstLoc")
				}
			})
		}

		// CopyToLocation will copy the current file to the provided location.
		//
		//   * Upon success, a vfs.File, representing the file at the new location, will be returned.
		//   * In the case of an error, nil is returned for the file.
		//   * CopyToLocation should use native functions when possible within the same scheme.
		//   * If the file already exists at the location, the contents will be overwritten with the current file's contents.
		_, err = srcFile.Seek(0, 0)
		s.Require().NoError(err)
		dst, err := srcFile.CopyToLocation(dstLoc)
		s.Require().NoError(err)
		exists, err := dst.Exists()
		s.Require().NoError(err)
		s.True(exists, "dst file should now exist")
		exists, err = srcFile.Exists()
		s.Require().NoError(err)
		s.True(exists, "src file should still exist")

		// CopyToFile will copy the current file to the provided file instance.
		//
		//   * In the case of an error, nil is returned for the file.
		//   * CopyToLocation should use native functions when possible within the same scheme.
		//   * If the file already exists, the contents will be overwritten with the current file's contents.

		// setup dstFile
		dstFile1, err := dstLoc.NewFile("dstFile1.txt")
		s.Require().NoError(err)
		exists, err = dstFile1.Exists()
		s.Require().NoError(err)
		s.False(exists, "dstFile1 file should not yet exist")
		_, err = srcFile.Seek(0, 0)
		s.Require().NoError(err)
		err = srcFile.CopyToFile(dstFile1)
		s.Require().NoError(err)
		exists, err = dstFile1.Exists()
		s.Require().NoError(err)
		s.True(exists, "dstFile1 file should now exist")
		exists, err = srcFile.Exists()
		s.Require().NoError(err)
		s.True(exists, "src file should still exist")

		/*
			io.Copy
		*/
		// create a local copy from srcFile with io.Copy
		copyFile1, err := srcLoc.NewFile("copyFile1.txt")
		s.Require().NoError(err)
		// should not exist
		exists, err = copyFile1.Exists()
		s.Require().NoError(err)
		s.False(exists, "copyFile1 should not yet exist locally")
		// do copy
		// skip this test for ftp files
		buffer := make([]byte, utils.TouchCopyMinBufferSize)

		if srcLoc.FileSystem().Scheme() != "ftp" {
			_, err = srcFile.Seek(0, 0)
			s.Require().NoError(err)
			b1, err := io.CopyBuffer(copyFile1, srcFile, buffer)
			s.Require().NoError(err)
			s.Equal(28, b1)
			err = copyFile1.Close()
			s.Require().NoError(err)

			// should now exist
			exists, err = copyFile1.Exists()
			s.Require().NoError(err)
			s.True(exists, "%s should now exist locally", copyFile1)
			err = copyFile1.Close()
			s.Require().NoError(err)
		} else {
			// else still have to ensure copyFile1 exists for later tests
			err = copyFile1.Touch()
			s.Require().NoError(err)
		}

		// create another local copy from srcFile with io.Copy
		copyFile2, err := srcLoc.NewFile("copyFile2.txt")
		s.Require().NoError(err)
		// should not exist
		exists, err = copyFile2.Exists()
		s.Require().NoError(err)
		s.False(exists, "copyFile2 should not yet exist locally")
		// do copy
		// skip this test for ftp files
		if srcLoc.FileSystem().Scheme() != "ftp" {
			_, err = srcFile.Seek(0, 0)
			s.Require().NoError(err)
			buffer = make([]byte, utils.TouchCopyMinBufferSize)
			b2, err := io.CopyBuffer(copyFile2, srcFile, buffer)
			s.Require().NoError(err)
			s.Equal(28, b2)

			err = copyFile2.Close()
			s.Require().NoError(err)
			// should now exist
			exists, err = copyFile2.Exists()
			s.Require().NoError(err)
			s.True(exists, "copyFile2 should now exist locally")
			err = copyFile2.Close()
			s.Require().NoError(err)
		} else {
			// else still have to ensure copyFile1 exists for later tests
			err = copyFile2.Touch()
			s.Require().NoError(err)
		}

		// MoveToLocation will move the current file to the provided location.
		//
		//   * If the file already exists at the location, the contents will be overwritten with the current file's contents.
		//   * If the location does not exist, an attempt will be made to create it.
		//   * Upon success, a vfs.File, representing the file at the new location, will be returned.
		//   * In the case of an error, nil is returned for the file.
		//   * When moving within the same Scheme, native move/rename should be used where possible.
		//   * If the file already exists, the contents will be overwritten with the current file's contents.
		fileForNew, err := srcLoc.NewFile("fileForNew.txt")
		s.Require().NoError(err)

		// skip this test for ftp files
		if srcLoc.FileSystem().Scheme() != "ftp" {
			_, err = srcFile.Seek(0, 0)
			s.Require().NoError(err)
			buffer = make([]byte, utils.TouchCopyMinBufferSize)
			_, err = io.CopyBuffer(fileForNew, srcFile, buffer)
			s.Require().NoError(err)
			err = fileForNew.Close()
			s.Require().NoError(err)

			newLoc, err := dstLoc.NewLocation("doesnotexist/")
			s.Require().NoError(err)
			dstCopyNew, err := fileForNew.MoveToLocation(newLoc)
			s.Require().NoError(err)
			exists, err = dstCopyNew.Exists()
			s.Require().NoError(err)
			s.True(exists)
			s.Require().NoError(dstCopyNew.Delete()) // clean up file
		}

		dstCopy1, err := copyFile1.MoveToLocation(dstLoc)
		s.Require().NoError(err)
		// destination file should now exist
		exists, err = dstCopy1.Exists()
		s.Require().NoError(err)
		s.True(exists, "dstCopy1 file should now exist")
		// local copy should no longer exist
		exists, err = copyFile1.Exists()
		s.Require().NoError(err)
		s.False(exists, "copyFile1 should no longer exist locally")

		// MoveToFile will move the current file to the provided file instance.
		//
		//   * If the file already exists, the contents will be overwritten with the current file's contents.
		//   * The current instance of the file will be removed.
		dstCopy2, err := dstLoc.NewFile("dstFile2.txt")
		s.Require().NoError(err)
		// destination file should not exist
		exists, err = dstCopy2.Exists()
		s.Require().NoError(err)
		s.False(exists, "dstCopy2 file should not yet exist")
		// do move file
		err = copyFile2.MoveToFile(dstCopy2)
		s.Require().NoError(err)
		// local copy should no longer exist
		exists, err = copyFile2.Exists()
		s.Require().NoError(err)
		s.False(exists, "copyFile2 should no longer exist locally")
		// destination file should now exist
		exists, err = dstCopy2.Exists()
		s.Require().NoError(err)
		s.True(exists, "dstCopy2 file should now exist")

		// clean up files
		err = dst.Delete()
		s.Require().NoError(err)
		err = dstFile1.Delete()
		s.Require().NoError(err)
		err = dstCopy1.Delete()
		s.Require().NoError(err)
		err = dstCopy2.Delete()
		s.Require().NoError(err)

		// ensure that MoveToFile() works for files with spaces
		type moveSpaceTest struct {
			Path, Filename string
		}
		tests := []moveSpaceTest{
			{Path: "file/", Filename: "has space.txt"},
			{Path: "file/", Filename: "has%20encodedSpace.txt"},
			{Path: "path has/", Filename: "space.txt"},
			{Path: "path%20has/", Filename: "encodedSpace.txt"},
		}

		for i, test := range tests {
			s.Run(fmt.Sprintf("%d", i), func() {
				// setup src
				srcSpaces, err := srcLoc.NewFile(path.Join(test.Path, test.Filename))
				s.Require().NoError(err)
				b, err := srcSpaces.Write([]byte("something"))
				s.Require().NoError(err)
				s.Equal(9, b, "byte count is correct")
				err = srcSpaces.Close()
				s.Require().NoError(err)

				testDestLoc, err := dstLoc.NewLocation(test.Path)
				s.Require().NoError(err)

				dstSpaces, err := srcSpaces.MoveToLocation(testDestLoc)
				s.Require().NoError(err)
				exists, err := dstSpaces.Exists()
				s.Require().NoError(err)
				s.True(exists, "dstSpaces should now exist")
				exists, err = srcSpaces.Exists()
				s.Require().NoError(err)
				s.False(exists, "srcSpaces should no longer exist")
				s.True(
					strings.HasSuffix(dstSpaces.URI(), path.Join(test.Path, test.Filename)),
					"destination file %s ends with source string for %s", dstSpaces.URI(), path.Join(test.Path, test.Filename),
				)

				newSrcSpaces, err := dstSpaces.MoveToLocation(srcSpaces.Location())
				s.Require().NoError(err)
				exists, err = newSrcSpaces.Exists()
				s.Require().NoError(err)
				s.True(exists, "newSrcSpaces should now exist")
				exists, err = dstSpaces.Exists()
				s.Require().NoError(err)
				s.False(exists, "dstSpaces should no longer exist")
				hasSuffix := strings.HasSuffix(newSrcSpaces.URI(), path.Join(test.Path, test.Filename))
				s.True(hasSuffix, "destination file %s ends with source string for %s", dstSpaces.URI(), path.Join(test.Path, test.Filename))

				err = newSrcSpaces.Delete()
				s.Require().NoError(err)
				exists, err = newSrcSpaces.Exists()
				s.Require().NoError(err)
				s.False(exists, "newSrcSpaces should now exist")
			})
		}
	}

	// Touch creates a zero-length file on the vfs.File if no File exists.  Update File's last modified timestamp.
	// Returns error if unable to touch File.

	touchedFile, err := srcLoc.NewFile("touch.txt")
	s.Require().NoError(err)
	defer func() { _ = touchedFile.Delete() }()
	exists, err = touchedFile.Exists()
	s.Require().NoError(err)
	s.False(exists, "%s shouldn't yet exist", touchedFile)

	err = touchedFile.Touch()
	s.Require().NoError(err)
	exists, err = touchedFile.Exists()
	s.Require().NoError(err)
	s.True(exists, "%s now exists", touchedFile)

	size, err := touchedFile.Size()
	s.Require().NoError(err)
	s.Zero(size, "%s should be empty", touchedFile)

	// capture last modified
	modified, err := touchedFile.LastModified()
	s.Require().NoError(err)
	modifiedDeRef := *modified
	// wait for eventual consistency
	time.Sleep(1 * time.Second)
	err = touchedFile.Touch()
	s.Require().NoError(err)
	newModified, err := touchedFile.LastModified()

	s.Require().NoError(err)
	s.Greater(*newModified, modifiedDeRef, "touch updated modified date for %s", touchedFile)

	/*
		Delete unlinks the File on the file system.

		Delete() error
	*/
	err = srcFile.Delete()
	s.Require().NoError(err)
	exists, err = srcFile.Exists()
	s.Require().NoError(err)
	s.False(exists, "file no longer exists")

	// The following blocks test that an error is thrown when these operations are called on a non-existent file
	srcFile, err = srcLoc.NewFile("thisFileDoesNotExist")
	s.Require().NoError(err, "unexpected error creating file")

	exists, err = srcFile.Exists()
	s.Require().NoError(err)
	s.False(exists, "file should not exist")

	size, err = srcFile.Size()
	s.Require().Error(err, "expected error because file does not exist")
	s.Zero(size)

	_, err = srcFile.LastModified()
	s.Require().Error(err, "expected error because file does not exist")

	seeked, err := srcFile.Seek(-1, 2)
	s.Require().Error(err, "expected error because file does not exist")
	s.Zero(seeked)

	_, err = srcFile.Read(make([]byte, 1))
	s.Require().Error(err, "expected error because file does not exist")

	// end existence tests
}

// gs-specific test cases
func (s *vfsTestSuite) gsList(baseLoc vfs.Location) {
	/*
			test description:
				When a persistent "folder" is created through the UI, it simply creates a zero length object
		        with a trailing "/". The UI or gsutil knows to interpret these objects as folders but they are
		        still just objects.  List(), in its current state, should ignore these objects.

			If we create the following objects:
			    gs://bucket/some/path/to/myfolder/         -- Note that object base name is "myfolder/"
		        gs://bucket/some/path/to/myfolder/file.txt

		    List() from location "gs://bucket/some/path/to/myfolder/" should only return object name "file.txt";
			"myfolder/" should be ignored.
	*/

	/*
		first create persistent "folder"
	*/

	// getting client since VFS doesn't allow a File ending with a slash
	client, err := baseLoc.FileSystem().(*gs.FileSystem).Client()
	s.Require().NoError(err)

	objHandle := client.
		Bucket("enterprise-test").
		Object(utils.RemoveLeadingSlash(baseLoc.Path() + "myfolder/"))

	ctx := context.Background()

	// write zero length object
	writer := objHandle.NewWriter(ctx)
	_, err = writer.Write([]byte(""))
	s.Require().NoError(err)
	s.Require().NoError(writer.Close())

	/*
		next create a file inside the "folder"
	*/

	f, err := baseLoc.NewFile("myfolder/file.txt")
	s.Require().NoError(err)

	_, err = f.Write([]byte("some text"))
	s.Require().NoError(err)
	s.Require().NoError(f.Close())

	/*
		finally list "folder" should only return file.txt
	*/

	files, err := f.Location().List()
	s.Require().NoError(err)
	s.Len(files, 1, "check file count found")
	s.Equal("file.txt", files[0], "file.txt was found")

	// CLEAN UP
	s.Require().NoError(f.Delete(), "clean up file.txt")
	s.Require().NoError(objHandle.Delete(ctx))
}

func TestVFS(t *testing.T) {
	suite.Run(t, new(vfsTestSuite))
}<|MERGE_RESOLUTION|>--- conflicted
+++ resolved
@@ -193,15 +193,9 @@
 	for name, validates := range locpaths {
 		loc, err := srcLoc.NewLocation(name)
 		if validates {
-<<<<<<< HEAD
 			s.Require().NoError(err, "there should be no error")
-			path := utils.EnsureTrailingSlash(path.Clean(path.Join(srcLoc.Path(), name)))
-			expected := buildExpectedURI(srcLoc.FileSystem(), baseLoc.Authority().String(), path)
-=======
-			s.NoError(err, "there should be no error")
 			expected := buildExpectedURI(srcLoc.FileSystem(), baseLoc.Authority().String(),
 				utils.EnsureTrailingSlash(path.Clean(path.Join(srcLoc.Path(), name))))
->>>>>>> f5211f14
 			s.Equal(expected, loc.URI(), "uri's should match")
 		} else {
 			s.Require().Error(err, "should have validation error for scheme and name: %s : %s", srcLoc.FileSystem().Scheme(), name)
@@ -254,21 +248,14 @@
 	cdTestLoc, err := srcLoc.NewLocation("chdirTest/")
 	s.Require().NoError(err)
 
-<<<<<<< HEAD
-	s.Require().Error(cdTestLoc.ChangeDir(""), "empty string should error")
-	s.Require().Error(cdTestLoc.ChangeDir("/home/"), "absolute path should error")
-	s.Require().Error(cdTestLoc.ChangeDir("file.txt"), "file should error")
-	s.Require().NoError(cdTestLoc.ChangeDir("l1dir1/./l2dir1/../l2dir2/"), "should be no error for relative path")
-=======
 	cdTestLoc, err = cdTestLoc.NewLocation("")
-	s.Error(err, "empty string should error")
+	s.Require().Error(err, "empty string should error")
 	cdTestLoc, err = cdTestLoc.NewLocation("/home/")
-	s.Error(err, "absolute path should error")
+	s.Require().Error(err, "absolute path should error")
 	cdTestLoc, err = cdTestLoc.NewLocation("file.txt")
-	s.Error(err, "file should error")
+	s.Require().Error(err, "file should error")
 	cdTestLoc, err = cdTestLoc.NewLocation("l1dir1/./l2dir1/../l2dir2/")
-	s.NoError(err, "should be no error for relative path")
->>>>>>> f5211f14
+	s.Require().NoError(err, "should be no error for relative path")
 
 	// Path returns absolute location path, ie /some/path/to/.
 	//	==== Path() string
