package os

import (
	"errors"
	"fmt"
	"io"
	"os"
	"path"
	"testing"

	"github.com/stretchr/testify/mock"
	"github.com/stretchr/testify/suite"

	"github.com/c2fo/vfs/v6"
	"github.com/c2fo/vfs/v6/mocks"
	"github.com/c2fo/vfs/v6/utils"
)

/**********************************
 ************TESTS*****************
 **********************************/

type osFileTest struct {
	suite.Suite
	testFile   vfs.File
	fileSystem *FileSystem
	tmploc     vfs.Location
}

func (s *osFileTest) SetupSuite() {
	fs := &FileSystem{}
	s.fileSystem = fs
	dir, err := os.MkdirTemp("", "os_file_test")
	dir = utils.EnsureTrailingSlash(dir)
	s.NoError(err)
	s.tmploc, err = fs.NewLocation("", dir)
	s.NoError(err)
	setupTestFiles(s.tmploc)
}

func (s *osFileTest) TearDownSuite() {
	teardownTestFiles(s.tmploc)
}

func (s *osFileTest) SetupTest() {
	file, err := s.tmploc.NewFile("test_files/test.txt")
	s.NoError(err, "No file was opened")
	s.testFile = file
}

func (s *osFileTest) TeardownTest() {
	err := s.testFile.Close()
	s.NoError(err, "close error not expected")
}

func (s *osFileTest) TestExists() {
	doesExist, err := s.testFile.Exists()
	s.NoError(err, "Failed to check for file existence")
	s.True(doesExist)

	otherFile, err := s.tmploc.NewFile("test_files/foo.txt")
	s.NoError(err, "Failed to check for file existence")

	otherFileExists, _ := otherFile.Exists()
	s.False(otherFileExists)
}

func (s *osFileTest) TestTouch() {
	// set up testfile
	testfile, err := s.tmploc.NewFile("test_files/foo.txt")
	s.NoError(err)

	// testfile should NOT exist
	exists, err := testfile.Exists()
	s.NoError(err)
	s.False(exists)

	// touch file
	err = testfile.Touch()
	s.NoError(err)

	// testfile SHOULD exist
	exists, err = testfile.Exists()
	s.NoError(err)
	s.True(exists)

	// size should be zero
	size, err := testfile.Size()
	s.NoError(err)
	s.Zero(size, "size should be zero")

	// capture last_modified
	firstModTime, err := testfile.LastModified()
	s.NoError(err)

	// touch again
	err = testfile.Touch()
	s.NoError(err)

	// size should still be zero
	size, err = testfile.Size()
	s.NoError(err)
	s.Zero(size, "size should be zero")

	// LastModified should be later than previous LastModified
	nextModTime, err := testfile.LastModified()
	s.NoError(err)
	s.True(firstModTime.Before(*nextModTime), "Last Modified was updated")
	s.NoError(testfile.Close())
}

func (s *osFileTest) TestOpenFile() {
	expectedText := "hello world"
	data := make([]byte, len(expectedText))
	_, err := s.testFile.Read(data)
	s.NoError(err, "read error not expected")

	s.Equal(expectedText, string(data))
}

func (s *osFileTest) TestRead() {
	// fail on nonexistent file
	noFile, err := s.tmploc.NewFile("test_files/nonexistent.txt")
	s.NoError(err)
	data := make([]byte, 0)
	_, err = noFile.Read(data)
	s.Error(err, "error trying to read nonexistent file")

	// setup file for reading
	f, err := s.tmploc.NewFile("test_files/readFile.txt")
	s.NoError(err)
	b, err := f.Write([]byte("blah"))
	s.NoError(err)
	s.Equal(4, b)
	s.NoError(f.Close())

	// read from file
	data = make([]byte, 4)
	b, err = f.Read(data)
	s.NoError(err)
	s.Equal(4, b)
	s.Equal("blah", string(data))
	s.NoError(f.Close())

	// setup file for err out of opening
	f, err = s.tmploc.NewFile("test_files/readFileFail.txt")
	s.NoError(err)
	f.(*File).useTempFile = true
	f.(*File).fileOpener = func(filePath string) (*os.File, error) { return nil, errors.New("bad opener") }
	data = make([]byte, 4)
	b, err = f.Read(data)
	s.Error(err)
	s.Zero(b)

	f.(*File).fileOpener = nil
	b, err = f.Write([]byte("blah"))
	s.NoError(err)
	s.Equal(4, b)
	s.NoError(f.Close())
	f.(*File).fileOpener = func(filePath string) (*os.File, error) { return nil, errors.New("bad opener") }
	data = make([]byte, 4)
	b, err = f.Read(data)
	s.Error(err)
	s.Zero(b)
}

func (s *osFileTest) TestSeek() {
	expectedText := "world"
	data := make([]byte, len(expectedText))
	_, serr := s.testFile.Seek(6, 0)
	s.NoError(serr, "seek error not expected")
	_, rerr := s.testFile.Read(data)
	s.NoError(rerr, "read error not expected")
	s.Equal(expectedText, string(data))
	s.NoError(s.testFile.Close())

	// setup file for err out of opening
	f, err := s.tmploc.NewFile("test_files/seekFileFail.txt")
	s.NoError(err)
	f.(*File).useTempFile = true
	f.(*File).fileOpener = func(filePath string) (*os.File, error) { return nil, errors.New("bad opener") }
	_, err = f.Seek(0, 4)
	s.Error(err)
}

func (s *osFileTest) TestCopyToLocation() {
	expectedText := "hello world"
	otherFs := new(mocks.FileSystem)
	otherFile := new(mocks.File)

	// Expected behavior
	otherFile.On("Write", mock.Anything).Return(len(expectedText), nil)
	otherFile.On("Close").Return(nil)
	otherFs.On("NewFile", mock.Anything, mock.Anything).Return(otherFile, nil)

	location := Location{"/some/path", otherFs}

	_, err := s.testFile.CopyToLocation(&location)
	s.NoError(err)

	otherFs.AssertCalled(s.T(), "NewFile", "", "/some/path/test.txt")
	otherFile.AssertExpectations(s.T())
	otherFile.AssertCalled(s.T(), "Write", []uint8(expectedText))
}

func (s *osFileTest) TestCopyToFile() {
	expectedText := "hello world"
	otherFs := &mocks.FileSystem{}
	otherFile := new(mocks.File)

	location := Location{"/some/path", otherFs}

	// Expected behavior
	otherFile.On("Write", mock.Anything).Return(len(expectedText), nil)
	otherFile.On("Close").Return(nil)
	otherFile.On("Name").Return("other.txt")
	otherFile.On("Location").Return(vfs.Location(&location))

	otherFs.On("NewFile", mock.Anything, mock.Anything).Return(otherFile, nil)

	err := s.testFile.CopyToFile(otherFile)
	s.NoError(err)

	otherFs.AssertCalled(s.T(), "NewFile", "", "/some/path/other.txt")
	otherFile.AssertExpectations(s.T())
	otherFile.AssertCalled(s.T(), "Write", []uint8(expectedText))
}

func (s *osFileTest) TestEmptyCopyToFile() {
	expectedText := ""
	otherFs := new(mocks.FileSystem)
	otherFile := new(mocks.File)

	location := Location{"/some/path", otherFs}

	// Expected behavior
	otherFile.On("Write", mock.Anything).Return(len(expectedText), nil)
	otherFile.On("Close").Return(nil)
	otherFile.On("Name").Return("other.txt")
	otherFile.On("Location").Return(vfs.Location(&location))

	otherFs.On("NewFile", mock.Anything, mock.Anything).Return(otherFile, nil)

	emptyFile, err := s.tmploc.NewFile("test_files/empty.txt")
	s.NoError(err, "No file was opened")

	err = emptyFile.CopyToFile(otherFile)
	s.NoError(err)

	otherFs.AssertCalled(s.T(), "NewFile", "", "/some/path/other.txt")
	otherFile.AssertExpectations(s.T())
	otherFile.AssertCalled(s.T(), "Write", []uint8(expectedText))
}

func (s *osFileTest) TestCopyToLocationIgnoreExtraSeparator() {
	expectedText := "hello world"
	otherFs := new(mocks.FileSystem)
	otherFile := new(mocks.File)

	// Expected behavior
	otherFile.On("Write", mock.Anything).Return(len(expectedText), nil)
	otherFile.On("Close").Return(nil)
	otherFs.On("NewFile", mock.Anything, mock.Anything).Return(otherFile, nil)

	// Add trailing slash
	location := Location{"/some/path/", otherFs}

	_, err := s.testFile.CopyToLocation(&location)
<<<<<<< HEAD
	if err != nil {
		s.Fail(err.Error())
	}
=======
	s.Require().NoError(err)
>>>>>>> a6121a91

	otherFs.AssertCalled(s.T(), "NewFile", "", "/some/path/test.txt")
}

func (s *osFileTest) TestMoveToLocation() {
	expectedText := "moved file"
	dir, terr := os.MkdirTemp(path.Join(s.tmploc.Path(), "test_files"), "example")
	s.NoError(terr)

	origFileName := path.Join(dir, "test_files/move.txt")
	file, nerr := s.fileSystem.NewFile("", origFileName)
	s.NoError(nerr)

	defer func() {
		err := os.RemoveAll(dir)
		s.NoError(err, "remove all error not expected")
	}()

	_, werr := file.Write([]byte(expectedText))
	s.NoError(werr, "write error not expected")

	cerr := file.Close()
	s.NoError(cerr, "close error not expected")

	found, eerr := file.Exists()
	s.NoError(eerr, "exists error not expected")
	s.True(found)

	// setup location
	location := Location{dir, s.fileSystem}

	// move the file to new location
	movedFile, err := file.MoveToLocation(&location)
	s.NoError(err)

	s.Equal(location.Path(), movedFile.Location().Path(), "ensure file location changed")

	// ensure the original file no longer exists
	origFile, _ := s.fileSystem.NewFile(file.Location().Volume(), origFileName)
	origFound, eerr := origFile.Exists()
	s.NoError(eerr, "exists error not expected")
	s.False(origFound)

	// test non-scheme MoveToLocation
	mockLocation := new(mocks.Location)
	mockfs := new(mocks.FileSystem)

	// Expected behavior
	mockfs.On("Scheme").Return("mock")
	fsMockFile := new(mocks.File)
	fsMockFile.On("Write", mock.Anything).Return(10, nil)
	fsMockFile.On("Close").Return(nil)
	mockfs.On("NewFile", mock.Anything, mock.Anything).Return(fsMockFile, nil)
	mockLocation.On("FileSystem").Return(mockfs)
	mockLocation.On("Volume").Return("")
	mockLocation.On("Path").Return("/some/path/to/")
	mockLocation.On("Close").Return(nil)
	mockFile := new(mocks.File)
	mockFile.On("Location").Return(mockLocation, nil)
	mockFile.On("Name").Return("/some/path/to/move.txt")
	mockFile.On("Location").Return(mockLocation, nil)
	mockLocation.On("NewFile", mock.Anything).Return(mockFile, nil)
	mockfs.On("NewLocation", mock.Anything, mock.Anything).Return(mockLocation)

	_, err = movedFile.MoveToLocation(mockLocation)
	s.NoError(err)
}

func (s *osFileTest) TestSafeOsRename() {
	dir, err := os.MkdirTemp(path.Join(s.tmploc.Path(), "test_files"), "example")
	s.NoError(err)
	defer func() {
		err := os.RemoveAll(dir)
		s.NoError(err, "remove all error not expected")
	}()

	// TODO: I haven't figured out a way to test safeOsRename since setting up the scenario is
	//     very os-dependent so here I will actually only ensure non-"invalid cross-device link"
	//     errors are handled correctly and that normal renames work.

	// test that normal rename works
	testfile := path.Join(dir, "original.txt")
	file1, err := s.fileSystem.NewFile("", testfile)
	s.NoError(err)
	var testBytes = []byte("test me")
	_, err = file1.Write(testBytes)
	s.NoError(err)
	s.NoError(file1.Close())

	newFile := path.Join(dir, "new.txt")
	s.NoError(safeOsRename(testfile, newFile))

	exists, err := file1.Exists()
	s.NoError(err)
	s.False(exists)
	file2, err := s.fileSystem.NewFile("", newFile)
	s.NoError(err)
	exists, err = file2.Exists()
	s.NoError(err)
	s.True(exists)

	// test that a rename failure (non-"invalid cross-device link" error) is returned properly
	badfile := path.Join(dir, "this_should_not_exist.txt")

	err = safeOsRename(badfile, newFile)
	s.Error(err)
	s.NotEqual(osCrossDeviceLinkError, err.Error())
}

func (s *osFileTest) TestOsCopy() {
	dir, err := os.MkdirTemp(path.Join(s.tmploc.Path(), "test_files"), "example")
	s.NoError(err)
	defer func() {
		err := os.RemoveAll(dir)
		s.NoError(err, "remove all error not expected")
	}()

	file1, err := s.fileSystem.NewFile("", path.Join(dir, "original.txt"))
	s.NoError(err)
	var testBytes = []byte("test me")
	_, err = file1.Write(testBytes)
	s.NoError(err)
	s.NoError(file1.Close())

	file2, err := s.fileSystem.NewFile("", path.Join(dir, "move.txt"))
	s.NoError(err)

	s.NoError(osCopy(path.Join(file1.Location().Volume(), file1.Path()), path.Join(file2.Location().Volume(), file2.Path())), "test osCopy")

	b, err := io.ReadAll(file2)
	s.NoError(err)
	s.Equal(testBytes, b, "contents match")
}

func (s *osFileTest) TestMoveToFile() {
	dir, terr := os.MkdirTemp(path.Join(s.tmploc.Path(), "test_files"), "example")
	s.NoError(terr)

	file1, err := s.fileSystem.NewFile("", path.Join(dir, "original.txt"))
	s.NoError(err)

	file2, err := s.fileSystem.NewFile("", path.Join(dir, "move.txt"))
	s.NoError(err)

	defer func() {
		err := os.RemoveAll(dir)
		s.NoError(err, "remove all error not expected")
	}()

	text := "original file"
	_, werr := file1.Write([]byte(text))
	s.NoError(werr, "write error not expected")
	cerr := file1.Close()
	s.NoError(cerr, "close error not expected")

	found1, eErr1 := file1.Exists()
	s.True(found1)
	s.NoError(eErr1, "exists error not expected")

	found2, eErr2 := file2.Exists()
	s.False(found2)
	s.NoError(eErr2, "exists error not expected")

	merr := file1.MoveToFile(file2)
	s.NoError(merr)

	f1Exists, err := file1.Exists()
	s.NoError(err)
	f2Exists, err := file2.Exists()
	s.NoError(err)
	s.False(f1Exists)
	s.True(f2Exists)

	data := make([]byte, len(text))
	_, rerr := file2.Read(data)
	s.NoError(rerr, "read error not expected")
	cErr := file2.Close()
	s.NoError(cErr, "close error not expected")
	s.Equal(text, string(data))

	// test non-scheme MoveToFile
	mockFile := new(mocks.File)
	mockLocation := new(mocks.Location)
	mockfs := new(mocks.FileSystem)

	// Expected behavior
	mockfs.On("Scheme").Return("mock")
	fsMockFile := new(mocks.File)
	fsMockFile.On("Write", mock.Anything).Return(13, nil)
	fsMockFile.On("Close").Return(nil)
	mockfs.On("NewFile", mock.Anything, mock.Anything).Return(fsMockFile, nil)
	mockLocation.On("FileSystem").Return(mockfs)
	mockLocation.On("Volume").Return("")
	mockLocation.On("Path").Return("/some/path/to/")
	mockLocation.On("Close").Return(nil)
	mockFile.On("Location").Return(mockLocation, nil)
	mockFile.On("Name").Return("/some/path/to/file.txt")
	mockFile.On("Location").Return(mockLocation, nil)
	mockfs.On("NewLocation", mock.Anything, mock.Anything).Return(mockLocation)

	s.NoError(file2.MoveToFile(mockFile))
}

func (s *osFileTest) TestWrite() {
	expectedText := "new file"
	data := make([]byte, len(expectedText))
	file, err := s.tmploc.NewFile("test_files/new.txt")
	s.NoError(err)

	_, werr := file.Write([]byte(expectedText))
	s.NoError(werr, "write error not expected")

	_, serr := file.Seek(0, 0)
	s.NoError(serr, "seek error not expected")
	_, rerr := file.Read(data)
	s.NoError(rerr, "read error not expected")
	cerr := file.Close()
	s.NoError(cerr, "close error not expected")

	s.Equal(expectedText, string(data))

	found, eErr := file.Exists()
	s.NoError(eErr, "exists error not expected")
	s.True(found)

	err = file.Delete()
	s.NoError(err, "File was not deleted properly")

	found2, eErr2 := file.Exists()
	s.NoError(eErr2, "exists error not expected")
	s.False(found2)

	// setup file for err out of opening
	f, err := s.tmploc.NewFile("test_files/writeFileFail.txt")
	s.NoError(err)
	s.NoError(f.Touch())
	_, err = f.Seek(0, 0)
	s.NoError(err)
	f.(*File).fileOpener = func(filePath string) (*os.File, error) { return nil, errors.New("bad opener") }
	data = make([]byte, 4)
	_, err = f.Write(data)
	s.Error(err)
}

func (s *osFileTest) TestCursor() {
	file, err := s.tmploc.NewFile("test_files/originalFile.txt")
	s.NoError(err)

	expectedText := "mary had \na little lamb\n"
	write, werr := file.Write([]byte(expectedText))
	s.NoError(werr, "write error not expected")
	s.Equal(24, write)
	s.NoError(file.Close())

	_, serr := file.Seek(5, 0) // cursor 5 - opens fd to orig file
	s.Equal(int64(5), file.(*File).cursorPos)
	s.NoError(serr)

	data := make([]byte, 3)
	sz, rerr := file.Read(data) // cursor 8 - orig file - data: "had"
	s.NoError(rerr)
	s.Equal(int64(8), file.(*File).cursorPos)
	s.Equal("had", string(data)) // orig file contents = "had"

	negsz := int64(-sz)
	_, serr2 := file.Seek(negsz, 1) // cursor 5 - orig file
	s.Equal(int64(5), file.(*File).cursorPos)
	s.NoError(serr2)

	// because seek and/or read were called before write, write is now in in-place edit mode (not truncate-write)
	sz, werr = file.Write([]byte("has")) // cursor 8 - tempfile copy of orig - write on tempfile has occurred
	s.NoError(werr)
	s.Equal(int64(8), file.(*File).cursorPos)
	s.Equal(3, sz)

	_, serr = file.Seek(5, 0) // cursor 5 - in temp file
	s.Equal(int64(5), file.(*File).cursorPos)
	s.NoError(serr)

	data = make([]byte, 3)
	sz, rerr = file.Read(data)
	s.NoError(rerr)
	s.Equal(int64(8), file.(*File).cursorPos)
	s.Equal("has", string(data)) // tempFile contents = "has"
	s.Equal(3, sz)

	s.NoError(file.Close()) // moves tempfile containing "has" over original file

	final := make([]byte, 8)
	rd, err := file.Read(final)
	s.NoError(err)
	s.Equal(8, rd)
	s.Equal("mary has", string(final))
	s.NoError(file.Close())

	// if a file exists and we overwrite with a smaller # of text, then it isn't completely overwritten
	//	//somefile.txt contains "the quick brown"
	file, err = s.tmploc.NewFile("test_files/someFile.txt")
	s.NoError(err)

	expectedText = "the quick brown"
	write, werr = file.Write([]byte(expectedText))
	s.NoError(werr, "write error not expected")
	s.Equal(15, write)

	s.NoError(file.Close())

	overwrite, err := file.Write([]byte("hello")) // cursor 5 of tempfile
	s.NoError(err)
	s.Equal(int64(5), file.(*File).cursorPos)
	s.Equal(5, overwrite)

	data = make([]byte, 5)
	_, serr = file.Seek(0, 0) // cursor 0 of tempfile
	s.NoError(serr)

	_, rerr = file.Read(data) // cursor 5 of tempfile - data: "hello"
	s.NoError(rerr)
	s.Equal("hello", string(data))

	data = make([]byte, 3)
	sought, serr := file.Seek(-3, 2) // cursor 3 from end of tempfile
	s.NoError(serr)
	s.Equal(int64(2), sought) // seek returns position relative to beginning of file

	rd, rerr = file.Read(data) // cursor 0 from end of tempfile - data: "llo"
	s.NoError(rerr)
	s.Equal(3, rd)
	s.Equal("llo", string(data))
	s.Equal(int64(5), file.(*File).cursorPos)

	_, serr = file.Seek(0, 0)
	s.NoError(serr)
	final = make([]byte, 5)
	rd, err = file.Read(final)
	s.NoError(err)
	s.Equal(5, rd)
	s.Equal("hello", string(final))
	s.NoError(file.Close()) // moves tempfile containing "hello" over somefile.txt
}

func (s *osFileTest) TestCursorErrs() {
	noFile, err := s.tmploc.NewFile("test_files/nonet.txt")
	s.NoError(err)
	data := make([]byte, 10)
	_, err = noFile.Read(data)
	s.Error(err)
	s.NoError(noFile.Close())

	_, err = noFile.Seek(10, 10)
	s.Error(err)

	_, err = noFile.Seek(-10, 2)
	s.Error(err)
	s.NoError(noFile.Close())

	noFile.(*File).fileOpener = nil
	noFile.(*File).useTempFile = false
	b, err := noFile.Write([]byte("blah"))
	s.NoError(err)
	s.Equal(4, b)
	noFile.(*File).fileOpener = func(filePath string) (*os.File, error) { return nil, errors.New("bad opener") }
	s.Error(noFile.Close())
}

func (s *osFileTest) TestLastModified() {
	file, err := s.tmploc.NewFile("test_files/test.txt")
	s.NoError(err)

	lastModified, err := file.LastModified()
	s.NoError(err)
	osStats, err := os.Stat(path.Join(s.tmploc.Path(), "test_files/test.txt"))
	s.NoError(err)
	s.NotNil(lastModified)
	s.Equal(osStats.ModTime(), *lastModified)

	noFile, err := s.tmploc.NewFile("test_files/nonexistent.txt")
	s.NoError(err)
	lastModified, err = noFile.LastModified()
	s.Error(err)
	s.Nil(lastModified)
}

func (s *osFileTest) TestName() {
	file, err := s.tmploc.NewFile("test_files/test.txt")
	s.NoError(err)
	s.Equal("test.txt", file.Name())
}

func (s *osFileTest) TestSize() {
	file, err := s.tmploc.NewFile("test_files/test.txt")
	s.NoError(err)

	size, err := file.Size()
	s.NoError(err)

	osStats, err := os.Stat(path.Join(s.tmploc.Path(), "test_files/test.txt"))
	s.NoError(err)
	s.NotNil(size)
	s.Equal(osStats.Size(), int64(size))

	noFile, err := s.tmploc.NewFile("test_files/nonexistent.txt")
	s.NoError(err)
	size, err = noFile.Size()
	s.Error(err)
	s.Zero(size)
}

func (s *osFileTest) TestPath() {
	file, err := s.tmploc.NewFile("test_files/test.txt")
	s.NoError(err)
	s.Equal(path.Join(file.Location().Path(), file.Name()), file.Path())
}

func (s *osFileTest) TestURI() {
	file, err := s.tmploc.NewFile("some/file/test.txt")
	s.NoError(err)
	expected := fmt.Sprintf("file://%s", path.Join(s.tmploc.Path(), "some/file/test.txt"))
	s.Equal(expected, file.URI(), "%s does not match %s", file.URI(), expected)
}

func (s *osFileTest) TestStringer() {
	file, err := s.tmploc.NewFile("some/file/test.txt")
	s.NoError(err)
	s.Equal(fmt.Sprintf("file://%s", path.Join(s.tmploc.Path(), "some/file/test.txt")), file.String())
}

func (s *osFileTest) TestLocationRightAfterChangeDir() {
	file, err := s.tmploc.NewFile("chdTest.txt")
	s.NoError(err)
	chDir := "someDir/"

	loc := file.Location()
	s.NotContains(loc.Path(), "someDir/", "location should not contain 'someDir/'")

	err = loc.ChangeDir(chDir)
	s.NoError(err)
	s.Contains(loc.Path(), "someDir/", "location now should contain 'someDir/'")

	// file location shouldn't be affected by ChangeDir() on Location
	s.NotContains(file.Location().Path(), "someDir/", "file location should NOT contain 'someDir/'")
}

func TestOSFile(t *testing.T) {
	suite.Run(t, new(osFileTest))
	_ = os.Remove("test_files/new.txt")
}

/*
Setup TEST FILES
*/
func setupTestFiles(baseLoc vfs.Location) {
	// setup "test_files" dir
	createDir(baseLoc, "test_files")

	// setup "test_files/test.txt"
	writeStringFile(baseLoc, "test_files/empty.txt", ``)

	// setup "test_files/test.txt"
	writeStringFile(baseLoc, "test_files/prefix-file.txt", `hello, Dave`)

	// setup "test_files/test.txt"
	writeStringFile(baseLoc, "test_files/test.txt", `hello world`)

	// setup "test_files/subdir" dir
	createDir(baseLoc, "test_files/subdir")

	// setup "test_files/subdir/test.txt"
	writeStringFile(baseLoc, "test_files/subdir/test.txt", `hello world too`)
}

func teardownTestFiles(baseLoc vfs.Location) {
	err := os.RemoveAll(baseLoc.Path())
	if err != nil {
		panic(err)
	}
}

func createDir(baseLoc vfs.Location, dirname string) {
	dir := path.Join(baseLoc.Path(), dirname)
	perm := os.FileMode(0755)
	err := os.Mkdir(dir, perm)
	if err != nil {
		teardownTestFiles(baseLoc)
		panic(err)
	}
}

func writeStringFile(baseLoc vfs.Location, filename, data string) {
	file := path.Join(baseLoc.Path(), filename)
	f, err := os.Create(file) //nolint:gosec
	if err != nil {
		teardownTestFiles(baseLoc)
		panic(err)
	}
	_, err = f.WriteString(data)
	if err != nil {
		teardownTestFiles(baseLoc)
		panic(err)
	}
	err = f.Close()
	if err != nil {
		teardownTestFiles(baseLoc)
		panic(err)
	}
}<|MERGE_RESOLUTION|>--- conflicted
+++ resolved
@@ -266,13 +266,7 @@
 	location := Location{"/some/path/", otherFs}
 
 	_, err := s.testFile.CopyToLocation(&location)
-<<<<<<< HEAD
-	if err != nil {
-		s.Fail(err.Error())
-	}
-=======
 	s.Require().NoError(err)
->>>>>>> a6121a91
 
 	otherFs.AssertCalled(s.T(), "NewFile", "", "/some/path/test.txt")
 }
