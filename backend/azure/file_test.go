package azure

import (
	"errors"
	"io"
	"strings"
	"testing"
	"time"

	"github.com/Azure/azure-sdk-for-go/sdk/azcore"
	"github.com/Azure/azure-sdk-for-go/sdk/azcore/to"
	"github.com/Azure/azure-sdk-for-go/sdk/storage/azblob/bloberror"
	"github.com/stretchr/testify/mock"
	"github.com/stretchr/testify/suite"

	"github.com/c2fo/vfs/v7"
	"github.com/c2fo/vfs/v7/backend/azure/mocks"
	"github.com/c2fo/vfs/v7/options/delete"
	"github.com/c2fo/vfs/v7/options/newfile"
	"github.com/c2fo/vfs/v7/utils"
)

var blobNotFoundErr = &azcore.ResponseError{ErrorCode: string(bloberror.BlobNotFound)}

type FileTestSuite struct {
	suite.Suite
}

func (s *FileTestSuite) TestVFSFileImplementor() {
	f := File{}
	s.Implements((*vfs.File)(nil), &f, "Does not implement the vfs.File interface")
}

func (s *FileTestSuite) TestClose() {
	client := mocks.NewClient(s.T())
	fs := NewFileSystem(WithClient(client))
	f, _ := fs.NewFile("test-container", "/foo.txt")
	s.NoError(f.Close())
}

func (s *FileTestSuite) TestClose_FlushTempFile() {
	client := mocks.NewClient(s.T())
	fs := NewFileSystem(WithClient(client))
	f, _ := fs.NewFile("test-container", "/foo.txt")

	client.EXPECT().Properties("test-container", "/foo.txt").Return(nil, blobNotFoundErr)
	client.EXPECT().Upload(mock.Anything, mock.Anything, "").Return(nil)
	_, err := f.Write([]byte("Hello, World!"))
	s.Require().NoError(err)
	s.NoError(f.Close())
}

func (s *FileTestSuite) TestRead() {
	client := mocks.NewClient(s.T())
	fs := NewFileSystem(WithClient(client))

	f, err := fs.NewFile("test-container", "/foo.txt")
	s.NoError(err, "The file should exist so no error should be returned")
	client.EXPECT().Properties("test-container", "/foo.txt").Return(&BlobProperties{}, nil)
	client.EXPECT().Download(mock.Anything).Return(io.NopCloser(strings.NewReader("Hello World!")), nil)
	contents := make([]byte, 12)
	n, err := f.Read(contents)
	s.NoError(err)
	s.Equal(12, n)
	s.Equal("Hello World!", string(contents))
}

func (s *FileTestSuite) TestSeek() {
	client := mocks.NewClient(s.T())
	fs := NewFileSystem(WithClient(client))

	f, err := fs.NewFile("test-container", "/foo.txt")
	s.NoError(err, "The file should exist so no error should be returned")
	client.EXPECT().Properties("test-container", "/foo.txt").Return(&BlobProperties{}, nil)
	client.EXPECT().Download(mock.Anything).Return(io.NopCloser(strings.NewReader("Hello World!")), nil)
	newOffset, err := f.Seek(6, io.SeekStart)
	s.NoError(err)
	s.Equal(int64(6), newOffset)
	contents := make([]byte, 6)
	n, err := f.Read(contents)
	s.NoError(err)
	s.Equal(6, n)
	s.Equal("World!", string(contents))
}

func (s *FileTestSuite) TestWrite() {
	client := mocks.NewClient(s.T())
	fs := NewFileSystem(WithClient(client))

	f, err := fs.NewFile("test-container", "/foo.txt")
	s.NotNil(f)
	s.NoError(err)
	client.EXPECT().Properties("test-container", "/foo.txt").Return(&BlobProperties{}, nil)
	client.EXPECT().Download(mock.Anything).Return(io.NopCloser(strings.NewReader("Hello World!")), nil)
	n, err := f.Write([]byte(" Aaaaand, Goodbye!"))
	s.NoError(err)
	s.Equal(18, n)
}

func (s *FileTestSuite) TestString() {
	fs := NewFileSystem()
	l, _ := fs.NewLocation("temp", "/foo/bar/")
	f, _ := l.NewFile("blah.txt")
	s.Equal("az://temp/foo/bar/blah.txt", f.String())

	fs = NewFileSystem()
	l, _ = fs.NewLocation("folder", "/blah/")
	f, _ = l.NewFile("file.txt")
	s.Equal("az://folder/blah/file.txt", f.String())
}

func (s *FileTestSuite) TestExists() {
	client := mocks.NewClient(s.T())
	fs := NewFileSystem(WithClient(client))

	f, err := fs.NewFile("test-container", "/foo.txt")
	s.NoError(err, "The file should exist so no error should be returned")
	client.EXPECT().Properties("test-container", "/foo.txt").Return(&BlobProperties{}, nil)
	exists, err := f.Exists()
	s.NoError(err)
	s.True(exists)
}

func (s *FileTestSuite) TestExists_NonExistentFile() {
	client := mocks.NewClient(s.T())
	fs := NewFileSystem(WithClient(client))

	f, err := fs.NewFile("test-container", "/foo.txt")
	s.NoError(err, "The path is valid so no error should be returned")
	client.EXPECT().Properties("test-container", "/foo.txt").Return(nil, blobNotFoundErr)
	exists, err := f.Exists()
	s.NoError(err, "no error is returned when the file does not exist")
	s.False(exists)
}

func (s *FileTestSuite) TestCloseWithContentType() {
	client := mocks.NewClient(s.T())
	fs := NewFileSystem(WithClient(client))
	f, _ := fs.NewFile("test-container", "/foo.txt", newfile.WithContentType("text/plain"))
	client.EXPECT().Properties("test-container", "/foo.txt").Return(nil, blobNotFoundErr)
	client.EXPECT().Upload(mock.Anything, mock.Anything, "text/plain").Return(nil)
	_, _ = f.Write([]byte("Hello, World!"))
	s.NoError(f.Close())
}

func (s *FileTestSuite) TestLocation() {
	fs := NewFileSystem()
	f, _ := fs.NewFile("test-container", "/file.txt")
	l := f.Location()
	s.NotNil(l)
	s.Equal("az://test-container/", l.URI())
}

func (s *FileTestSuite) TestCopyToLocation() {
	client := mocks.NewClient(s.T())
	fs := NewFileSystem(WithClient(client))
	source, _ := fs.NewFile("test-container", "/foo.txt")
	targetLoc, _ := fs.NewLocation("test-container", "/new/folder/")
	client.EXPECT().Properties("test-container", "/foo.txt").Return(&BlobProperties{}, nil)
	client.EXPECT().Download(mock.Anything).Return(io.NopCloser(strings.NewReader("blah")), nil)
	client.EXPECT().Copy(mock.Anything, mock.Anything).Return(nil)
	copiedFile, err := source.CopyToLocation(targetLoc)
	s.NoError(err)
	s.NotNil(copiedFile)
	s.Equal("/new/folder/foo.txt", copiedFile.Path())
}

func (s *FileTestSuite) TestCopyToFile() {
	client := mocks.NewClient(s.T())
	fs := NewFileSystem(WithClient(client))
	source, _ := fs.NewFile("test-container", "/foo.txt")
	target, _ := fs.NewFile("test-container", "/bar.txt")

	client.EXPECT().Properties("test-container", "/foo.txt").Return(&BlobProperties{}, nil)
	client.EXPECT().Download(mock.Anything).Return(io.NopCloser(strings.NewReader("blah")), nil)
	client.EXPECT().Copy(mock.Anything, mock.Anything).Return(nil)
	err := source.CopyToFile(target)
	s.NoError(err)
}

func (s *FileTestSuite) TestCopyToFileBuffered() {
	client := mocks.NewClient(s.T())
	opts := Options{FileBufferSize: 2 * utils.TouchCopyMinBufferSize}
	fs := NewFileSystem(WithOptions(opts), WithClient(client))
	source, _ := fs.NewFile("test-container", "/foo.txt")
	target, _ := fs.NewFile("test-container", "/bar.txt")

	client.EXPECT().Properties("test-container", "/foo.txt").Return(&BlobProperties{}, nil)
	client.EXPECT().Download(mock.Anything).Return(io.NopCloser(strings.NewReader("blah")), nil)
	client.EXPECT().Copy(mock.Anything, mock.Anything).Return(nil)
	err := source.CopyToFile(target)
	s.NoError(err)
}

func (s *FileTestSuite) TestMoveToLocation() {
	client := mocks.NewClient(s.T())
	fs := NewFileSystem(WithClient(client))
	source, _ := fs.NewFile("test-container", "/foo.txt")
	target, _ := fs.NewLocation("test-container", "/new/folder/")

	client.EXPECT().Properties("test-container", "/foo.txt").Return(&BlobProperties{}, nil)
	client.EXPECT().Download(mock.Anything).Return(io.NopCloser(strings.NewReader("blah")), nil)
	client.EXPECT().Copy(mock.Anything, mock.Anything).Return(nil)
	client.EXPECT().Delete(mock.Anything).Return(nil)
	movedFile, err := source.MoveToLocation(target)
	s.NoError(err)
	s.NotNil(movedFile)
	s.Equal("/new/folder/foo.txt", movedFile.Path())
}

func (s *FileTestSuite) TestMoveToFile() {
	client := mocks.NewClient(s.T())
	fs := NewFileSystem(WithClient(client))
	source, _ := fs.NewFile("test-container", "/foo.txt")
	target, _ := fs.NewFile("test-container", "/bar.txt")
	client.EXPECT().Properties("test-container", "/foo.txt").Return(&BlobProperties{}, nil)
	client.EXPECT().Download(mock.Anything).Return(io.NopCloser(strings.NewReader("blah")), nil)
	client.EXPECT().Copy(mock.Anything, mock.Anything).Return(nil)
	client.EXPECT().Delete(mock.Anything).Return(nil)
	err := source.MoveToFile(target)
	s.NoError(err)
}

func (s *FileTestSuite) TestDelete() {
	client := mocks.NewClient(s.T())
	fs := NewFileSystem(WithClient(client))

	f, err := fs.NewFile("test-container", "/foo.txt")
	s.NoError(err, "The path is valid so no error should be returned")
	client.EXPECT().Delete(mock.Anything).Return(nil)
	s.NoError(f.Delete(), "The delete should succeed so there should be no error")
}

func (s *FileTestSuite) TestDeleteWithAllVersionsOption() {
	client := mocks.NewClient(s.T())
	fs := NewFileSystem(WithClient(client))

	f, err := fs.NewFile("test-container", "/foo.txt")
	s.NoError(err, "The path is valid so no error should be returned")
	client.EXPECT().Delete(mock.Anything).Return(nil)
	client.EXPECT().DeleteAllVersions(mock.Anything).Return(nil)
	s.NoError(f.Delete(delete.WithAllVersions()), "The delete should succeed so there should be no error")
}

func (s *FileTestSuite) TestDeleteWithAllVersionsOption_Error() {
	client := mocks.NewClient(s.T())
	fs := NewFileSystem(WithClient(client))

	f, err := fs.NewFile("test-container", "/foo.txt")
	s.NoError(err, "The path is valid so no error should be returned")
	client.EXPECT().Delete(mock.Anything).Return(errors.New("i always error"))
	err = f.Delete(delete.WithAllVersions())
	s.Error(err, "If the file does not exist we get an error")
}

func (s *FileTestSuite) TestDelete_NonExistentFile() {
	client := mocks.NewClient(s.T())
	fs := NewFileSystem(WithClient(client))

	f, err := fs.NewFile("test-container", "/foo.txt")
	s.NoError(err, "The path is valid so no error should be returned")
	client.EXPECT().Delete(mock.Anything).Return(errors.New("i always error"))
	err = f.Delete()
	s.Error(err, "If the file does not exist we get an error")
}

func (s *FileTestSuite) TestLastModified() {
	now := time.Now()
	client := mocks.NewClient(s.T())
	fs := NewFileSystem(WithClient(client))

	f, err := fs.NewFile("test-container", "/foo.txt")
	s.NoError(err, "The path is valid so no error should be returned")
	client.EXPECT().Properties("test-container", "/foo.txt").Return(&BlobProperties{LastModified: &now}, nil)
	t, err := f.LastModified()
	s.NoError(err)
	s.NotNil(t)
}

func (s *FileTestSuite) TestSize() {
	client := mocks.NewClient(s.T())
	fs := NewFileSystem(WithClient(client))

	f, err := fs.NewFile("test-container", "/foo.txt")
	s.NoError(err, "The path is valid so no error should be returned")
	client.EXPECT().Properties("test-container", "/foo.txt").Return(&BlobProperties{Size: to.Ptr[int64](5)}, nil)
	size, err := f.Size()
	s.NoError(err)
	s.Equal(uint64(5), size, "The size should be 5")
}

func (s *FileTestSuite) TestSize_NonExistentFile() {
	client := mocks.NewClient(s.T())
	fs := NewFileSystem(WithClient(client))

	f, err := fs.NewFile("test-container", "/foo.txt")
	s.NoError(err, "The path is valid so no error should be returned")
	client.EXPECT().Properties("test-container", "/foo.txt").Return(nil, errors.New("i always error"))
	size, err := f.Size()
	s.Error(err, "If the file does not exist we get an error")
	s.Zero(size, "the file does not exist so the size is 0")
}

func (s *FileTestSuite) TestPath() {
	fs := NewFileSystem()
	f, _ := fs.NewFile("test-container", "/foo/bar/blah.txt")
	s.Equal("/foo/bar/blah.txt", f.Path())

	f, _ = fs.NewFile("test-container", "/test/file.txt")
	s.Equal("/test/file.txt", f.Path())
}

func (s *FileTestSuite) TestName() {
	f := File{}
	s.Equal(".", f.Name())

	f = File{name: "foo.txt"}
	s.Equal("foo.txt", f.Name())
}

func (s *FileTestSuite) TestTouch() {
	client := mocks.NewClient(s.T())
	fs := NewFileSystem(WithClient(client))

	f, err := fs.NewFile("test-container", "/foo.txt")
	s.NoError(err, "The path is valid so no error should be returned")
	client.EXPECT().Properties("test-container", "/foo.txt").Return(&BlobProperties{}, nil)
	client.EXPECT().SetMetadata(mock.Anything, mock.Anything).Return(nil)
	s.NoError(f.Touch())
}

<<<<<<< HEAD
func (s *FileTestSuite) TestTouch_NonexistentContainer() {
	client := mocks.NewClient(s.T())
	fs := NewFileSystem(WithClient(client))
=======
func (s *FileTestSuite) TestTouch_NonExistentContainer() {
	client := MockAzureClient{ExpectedError: errors.New("i always error")}
	fs := NewFileSystem(WithClient(&client))
>>>>>>> ccef1f2b

	f, err := fs.NewFile("nosuchcontainer", "/foo.txt")
	s.NoError(err, "The path is valid so no error should be returned")
	client.EXPECT().Properties("nosuchcontainer", "/foo.txt").Return(&BlobProperties{}, nil)
	client.EXPECT().SetMetadata(mock.Anything, mock.Anything).Return(errors.New("i always error"))
	s.Error(f.Touch(), "The container does not exist so creating the new file should error")
}

func (s *FileTestSuite) TestTouchWithContentType() {
	client := mocks.NewClient(s.T())
	fs := NewFileSystem(WithClient(client))

	f, err := fs.NewFile("test-container", "/foo.txt", newfile.WithContentType("text/plain"))
	s.NoError(err, "The path is valid so no error should be returned")
	client.EXPECT().Properties("test-container", "/foo.txt").Return(nil, blobNotFoundErr)
	client.EXPECT().Upload(mock.Anything, mock.Anything, "text/plain").Return(nil)
	s.NoError(f.Touch())
}

func (s *FileTestSuite) TestURI() {
	fs := NewFileSystem()
	f, _ := fs.NewFile("temp", "/foo/bar/blah.txt")
	s.Equal("az://temp/foo/bar/blah.txt", f.URI())

	fs = NewFileSystem()
	f, _ = fs.NewFile("folder", "/blah/file.txt")
	s.Equal("az://folder/blah/file.txt", f.URI())
}

func (s *FileTestSuite) TestCheckTempFile() {
	client := mocks.NewClient(s.T())
	fs := NewFileSystem(WithClient(client))

	f, err := fs.NewFile("test-container", "/foo.txt")
	s.NoError(err, "The file should exist so no error should be returned")

	azureFile, ok := f.(*File)
	s.True(ok, "Type assertion should succeed so we expect ok to be true")
	s.NotNil(azureFile)

	s.Nil(azureFile.tempFile, "No calls to checkTempFile have occurred so we expect tempFile to be nil")
	client.EXPECT().Properties("test-container", "/foo.txt").Return(&BlobProperties{}, nil)
	client.EXPECT().Download(mock.Anything).Return(io.NopCloser(strings.NewReader("Hello World!")), nil)
	err = azureFile.checkTempFile()
	s.NoError(err, "Check temp file should create a local temp file so no error is expected")
	s.NotNil(azureFile.tempFile, "After the call to checkTempFile we should have a non-nil tempFile")

	contents, err := io.ReadAll(azureFile.tempFile)
	s.NoError(err, "No error should occur while reading the tempFile")
	s.Equal("Hello World!", string(contents))
}

func (s *FileTestSuite) TestCheckTempFile_FileDoesNotExist() {
	client := mocks.NewClient(s.T())
	fs := NewFileSystem(WithClient(client))

	f, err := fs.NewFile("test-container", "/foo.txt")
	s.NoError(err, "The file should exist so no error should be returned")

	azureFile, ok := f.(*File)
	s.True(ok, "Type assertion should succeed so we expect ok to be true")
	s.NotNil(azureFile)

	s.Nil(azureFile.tempFile, "No calls to checkTempFile have occurred so we expect tempFile to be nil")
	client.EXPECT().Properties("test-container", "/foo.txt").Return(nil, blobNotFoundErr)
	err = azureFile.checkTempFile()
	s.NoError(err, "Check temp file should create a local temp file so no error is expected")
	s.NotNil(azureFile.tempFile, "After the call to checkTempFile we should have a non-nil tempFile")

	contents, err := io.ReadAll(azureFile.tempFile)
	s.NoError(err, "No error should occur while reading the tempFile")
	s.Empty(contents)
}

func (s *FileTestSuite) TestCheckTempFile_DownloadError() {
	client := mocks.NewClient(s.T())
	fs := NewFileSystem(WithClient(client))

	f, err := fs.NewFile("test-container", "/foo.txt")
	s.NoError(err, "The file should exist so no error should be returned")

	azureFile, ok := f.(*File)
	s.True(ok, "Type assertion should succeed so we expect ok to be true")
	s.NotNil(azureFile)

	s.Nil(azureFile.tempFile, "No calls to checkTempFile have occurred so we expect tempFile to be nil")
	client.EXPECT().Properties("test-container", "/foo.txt").Return(&BlobProperties{}, nil)
	client.EXPECT().Download(mock.Anything).Return(nil, errors.New("i always error"))
	err = azureFile.checkTempFile()
	s.Error(err, "The call to client.Download() errors so we expect to get an error")
}

func (s *FileTestSuite) TestIsSameAuth_SameAcctKey() {
	fs := NewFileSystem(WithOptions(Options{
		AccountName: "foo",
		AccountKey:  "bar",
	}))

	f1, _ := fs.NewFile("test-container", "/foo.txt")
	f2, _ := fs.NewFile("test-container", "/bar.txt")
	sourceFile := f1.(*File)
	targetFile := f2.(*File)

	s.True(sourceFile.isSameAuth(targetFile), "Files were created with the same options so same auth should be true")
}

func (s *FileTestSuite) TestIsSameAuth_DifferentAcctKey() {
	sourceFs := NewFileSystem(WithOptions(Options{
		AccountName: "foo",
		AccountKey:  "bar",
	}))

	targetFs := NewFileSystem(WithOptions(Options{
		AccountName: "blah",
		AccountKey:  "blahblah",
	}))

	src, _ := sourceFs.NewFile("test-container", "/foo.txt")
	tgt, _ := targetFs.NewFile("test-container", "/bar.txt")
	sourceFile := src.(*File)
	targetFile := tgt.(*File)

	s.False(sourceFile.isSameAuth(targetFile), "Files were created with different account keys so same auth should be false")
}

func TestAzureFile(t *testing.T) {
	suite.Run(t, new(FileTestSuite))
}<|MERGE_RESOLUTION|>--- conflicted
+++ resolved
@@ -329,15 +329,9 @@
 	s.NoError(f.Touch())
 }
 
-<<<<<<< HEAD
-func (s *FileTestSuite) TestTouch_NonexistentContainer() {
-	client := mocks.NewClient(s.T())
-	fs := NewFileSystem(WithClient(client))
-=======
 func (s *FileTestSuite) TestTouch_NonExistentContainer() {
-	client := MockAzureClient{ExpectedError: errors.New("i always error")}
-	fs := NewFileSystem(WithClient(&client))
->>>>>>> ccef1f2b
+	client := mocks.NewClient(s.T())
+	fs := NewFileSystem(WithClient(client))
 
 	f, err := fs.NewFile("nosuchcontainer", "/foo.txt")
 	s.NoError(err, "The path is valid so no error should be returned")
