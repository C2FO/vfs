package azure

import (
	"errors"
	"net/url"
	"testing"

	"github.com/stretchr/testify/suite"

	"github.com/c2fo/vfs/v6"
)

type FileSystemTestSuite struct {
	suite.Suite
}

func (s *FileSystemTestSuite) TestVFSFileSystemImplementor() {
	fs := FileSystem{}
	s.Implements((*vfs.FileSystem)(nil), &fs, "Does not implement the vfs.FileSystem interface")
}

func (s *FileSystemTestSuite) TestNewFile() {
	fs := NewFileSystem().WithOptions(Options{AccountName: "test-container"})
	file, err := fs.NewFile("", "")
	s.EqualError(err, "non-empty strings for container and path are required", "volume and path are required")
	s.Nil(file)

	fs = NewFileSystem().WithOptions(Options{AccountName: "test-container"})
	file, err = fs.NewFile("temp", "")
	s.EqualError(err, "non-empty strings for container and path are required", "volume and path are required")
	s.Nil(file)

	fs = NewFileSystem().WithOptions(Options{AccountName: "test-container"})
	file, err = fs.NewFile("", "/blah/blah.txt")
	s.EqualError(err, "non-empty strings for container and path are required", "volume and path are required")
	s.Nil(file)

	fs = NewFileSystem().WithOptions(Options{AccountName: "test-container"})
	file, err = fs.NewFile("temp", "blah/blah.txt")
	s.EqualError(err, "absolute file path is invalid - must include leading slash and may not include trailing slash",
		"the path is invalid so we expect an error")
	s.Nil(file, "Since an error was returned we expect a nil file to be returned")

	fs = NewFileSystem().WithOptions(Options{AccountName: "test-container"})
	file, err = fs.NewFile("temp", "/foo/bar/test.txt")
	s.NoError(err, "The file path and volume are valid so we expect no errors")
	s.NotNil(file, "No error was returned so we expect to get a non-nil file struct")
	s.Equal("https://test-container.blob.core.windows.net/temp/foo/bar/test.txt", file.String())
}

func (s *FileSystemTestSuite) TestNewFile_NilReceiver() {
	var fs *FileSystem
	file, err := fs.NewFile("temp", "/foo/bar/test.txt")
<<<<<<< HEAD
	s.Error(err, "the receiver pointer is nil so we would receive an error")
	s.Equal("azure.FileSystem receiver pointer must be non-nil", err.Error())
=======
	s.EqualError(err, "azure.FileSystem receiver pointer must be non-nil", "the receiver pointer is nil so we whould receive an error")
>>>>>>> 4c42b460
	s.Nil(file, "Since there was an error we expect a nil file to be returned")
}

func (s *FileSystemTestSuite) TestNewLocation() {
	fs := NewFileSystem().WithOptions(Options{AccountName: "test-container"})
	loc, err := fs.NewLocation("", "")
	s.Error(err, "volume and path are required")
	s.Nil(loc, "volume and path are required")

	fs = NewFileSystem().WithOptions(Options{AccountName: "test-container"})
	loc, err = fs.NewLocation("", "/foo/bar/")
	s.Error(err, "volume and path are required")
	s.Nil(loc, "volume and path are required")

	fs = NewFileSystem().WithOptions(Options{AccountName: "test-container"})
	loc, err = fs.NewLocation("temp", "")
	s.Error(err, "volume and path are required")
	s.Nil(loc, "volume and path are required")

	fs = NewFileSystem().WithOptions(Options{AccountName: "test-container"})
	loc, err = fs.NewLocation("temp", "foo/bar/")
	s.EqualError(err, "absolute location path is invalid - must include leading and trailing slashes",
		"The path does not start with a slash and therefore not an absolute path so we expect an error")
	s.Nil(loc, "Since an error was returned the location is nil")

	fs = NewFileSystem().WithOptions(Options{AccountName: "test-container"})
	loc, err = fs.NewLocation("temp", "/foo/bar")
	s.EqualError(err, "absolute location path is invalid - must include leading and trailing slashes",
		"The path does not end with a slash and therefore not an absolute path so we expect an error")
	s.Nil(loc, "Since an error was returned the location is nil")

	fs = NewFileSystem().WithOptions(Options{AccountName: "test-container"})
	loc, err = fs.NewLocation("temp", "/foo/bar/")
	s.NoError(err, "the path is valid so we expect no error")
	s.NotNil(loc, "Since there was no error we expect a non-nil location")
	s.Equal("https://test-container.blob.core.windows.net/temp/foo/bar/", loc.String())

	fs = NewFileSystem().WithOptions(Options{AccountName: "test-container"})
	loc, err = fs.NewLocation("temp", "/path/../to/")
	s.NoError(err, "the path is valid so we expect no error")
	s.NotNil(loc, "Since there was no error we expect a non-nil location")
	s.Equal("https://test-container.blob.core.windows.net/temp/to/", loc.String())

	fs = NewFileSystem().WithOptions(Options{AccountName: "test-container"})
	loc, err = fs.NewLocation("temp", "/path/./to/")
	s.NoError(err, "the path is valid so we expect no error")
	s.NotNil(loc, "Since there was no error we expect a non-nil location")
	s.Equal("https://test-container.blob.core.windows.net/temp/path/to/", loc.String())
}

func (s *FileSystemTestSuite) TestNewLocation_NilReceiver() {
	var fs *FileSystem
	loc, err := fs.NewLocation("temp", "/foo/bar/")
	s.EqualError(err, "azure.FileSystem receiver pointer must be non-nil",
		"The receiver pointer on the function call is nill so we should get an error")
	s.Nil(loc, "The call returned an error so the location should be nil")
}

func (s *FileSystemTestSuite) TestName() {
	fs := FileSystem{}
	s.Equal("azure", fs.Name())
}

func (s *FileSystemTestSuite) TestScheme() {
	fs := FileSystem{}
	s.Equal("https", fs.Scheme())
}

func (s *FileSystemTestSuite) TestRetry() {
	var doNothing = func() error {
		return nil
	}

	var errorRetry = func(wrapped func() error) error {
		return errors.New("i always error")
	}

	fs := NewFileSystem()
	retryFn := fs.Retry()
	s.NotNil(retryFn)
	err := retryFn(doNothing)
	s.NoError(err, "The default retry function just calls the passed func")

	fs = NewFileSystem().WithOptions(Options{RetryFunc: errorRetry})
	retryFn = fs.Retry()
	err = retryFn(doNothing)
	s.EqualError(err, "i always error", "This implementation should use the retry function from the options which always errors")
}

func (s *FileSystemTestSuite) TestNewFileSystem() {
	fs := NewFileSystem()
	s.NotNil(fs, "Should return a non-nil pointer to the new file system")
}

func (s *FileSystemTestSuite) TestWithOptions() {
	fs := NewFileSystem().WithOptions(Options{AccountName: "foo-account"})
	s.NotNil(fs, "Should return the modified FileSystem struct")
	s.Equal("foo-account", fs.options.AccountName)

	fs = NewFileSystem().WithOptions("Not Azure Options...")
	s.Empty(fs.options.AccountName)
}

func (s *FileSystemTestSuite) TestClient() {
	fs := NewFileSystem().WithClient(&MockAzureClient{})
	s.NotNil(fs.Client())

	fs = NewFileSystem()
	s.NotNil(fs.Client())
}

func (s *FileSystemTestSuite) TestParsePath() {
	uri := "https://my-account.blob.core.windows.net/my_container/foo/bar/baz/"
	u, _ := url.Parse(uri)
	volume, path, err := ParsePath(u.Path)
	s.NoError(err, "Path is valid so we should not get an error")
	s.Equal("my_container", volume)
	s.Equal("/foo/bar/baz/", path)

	uri = "https://my-account.blob.core.windows.net/my_container/"
	u, _ = url.Parse(uri)
	volume, path, err = ParsePath(u.Path)
	s.NoError(err, "Path is valid so we should not get an error")
	s.Equal("my_container", volume)
	s.Equal("/", path)

	uri = "https://my-account.blob.core.windows.net/"
	u, _ = url.Parse(uri)
	volume, path, err = ParsePath(u.Path)
	s.Error(err, "a container is required so we should get an error")
	s.Empty(volume, "we got an error so volume should be empty")
	s.Empty(path, "we got an error so path should be empty")

	uri = "https://my-account.blob.core.windows.net/my_container/foo/bar/baz.txt"
	u, _ = url.Parse(uri)
	volume, path, err = ParsePath(u.Path)
	s.NoError(err, "File Path is valid so we should not get an error")
	s.Equal("my_container", volume)
	s.Equal("/foo/bar/baz.txt", path)
}

func (s *FileSystemTestSuite) TestIsValidURI() {
	uri := "https://my-account.blob.core.windows.net/my_container/foo/bar/baz/"
	u, _ := url.Parse(uri)
	s.True(IsValidURI(u), "the uri should be recognized as an Azure uri")

	uri = "foo://my-account.blob.core.windows.net/my_container/foo/bar/baz/"
	u, _ = url.Parse(uri)
	s.False(IsValidURI(u), "the uri has an invalid scheme so it is not an Azure uri")

	uri = "https://yadda.yadda.yadda/my_container/foo/bar/baz/"
	u, _ = url.Parse(uri)
	s.False(IsValidURI(u), "the host does not match .*.blob.core.windows.net so it is not an Azure uri")

	uri = "foo://yadda.yadda.yadda/my_container/foo/bar/baz/"
	u, _ = url.Parse(uri)
	s.False(IsValidURI(u), "nothing ab out this uri is right...")
}

func TestAzureFileSystem(t *testing.T) {
	suite.Run(t, new(FileSystemTestSuite))
}<|MERGE_RESOLUTION|>--- conflicted
+++ resolved
@@ -51,12 +51,7 @@
 func (s *FileSystemTestSuite) TestNewFile_NilReceiver() {
 	var fs *FileSystem
 	file, err := fs.NewFile("temp", "/foo/bar/test.txt")
-<<<<<<< HEAD
-	s.Error(err, "the receiver pointer is nil so we would receive an error")
-	s.Equal("azure.FileSystem receiver pointer must be non-nil", err.Error())
-=======
-	s.EqualError(err, "azure.FileSystem receiver pointer must be non-nil", "the receiver pointer is nil so we whould receive an error")
->>>>>>> 4c42b460
+	s.EqualError(err, "azure.FileSystem receiver pointer must be non-nil", "the receiver pointer is nil so we would receive an error")
 	s.Nil(file, "Since there was an error we expect a nil file to be returned")
 }
 
