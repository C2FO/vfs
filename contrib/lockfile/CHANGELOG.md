--- conflicted
+++ resolved
@@ -6,11 +6,8 @@
 
 ## [Unreleased]
 ### Fixed
-<<<<<<< HEAD
 - Use more appropriate unit test assertion patterns where possible.
-=======
 - Minor whitespace cleanup.
->>>>>>> 4a55afa7
 
 ## [contrib/lockfile/v1.0.0] - 2025-08-04
 ### Added
