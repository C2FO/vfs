# Changelog
All notable changes to this project will be documented in this file.

The format is based on [Keep a Changelog](https://keepachangelog.com/en/1.0.0/),
and this project adheres to [Semantic Versioning](https://semver.org/spec/v2.0.0.html).

## [Unreleased]
<<<<<<< HEAD
### Tests
- Use typed expectations consistently for added type safety.
=======
### Style
- Use walrus assignment where possible.

## [contrib/vfsevents/v1.1.1] - 2025-11-13
### Fixed
- Updated logic to correctly evaluate the S3 event name to determine the event type
>>>>>>> e90c1d9c

## [contrib/vfsevents/v1.1.0] - 2025-10-07
### Security
- Updated to go 1.24.7
- Updated dependcies
### Fixed
- Fixed lint issues where t.Context() should be used and pubsub v1 is deprecated, so updated.

## [contrib/vfsevents/v1.0.2] - 2025-09-16
### Fixed
- Use more appropriate unit test assertion patterns where possible.
- Minor whitespace cleanup.
- General spelling and grammar corrections.
- Regenerate mockery types with the latest version.
- More reliable mock expectation assertions in unit tests.
- Use the shared `utils.Ptr` func everywhere.
- Enable testifylint in golangci-lint and fix associated issues.
- Enable 9 other various golangci-lint linters and fix associated issues.

## [contrib/vfsevents/v1.0.1] - 2025-08-05
### Fixed
- Fix gcsevents tests the break in ci by using mocks.

## [contrib/vfsevents/v1.0.0] - 2025-07-27
### Added
- Initial commit of vfsevents and implements #269.<|MERGE_RESOLUTION|>--- conflicted
+++ resolved
@@ -5,17 +5,15 @@
 and this project adheres to [Semantic Versioning](https://semver.org/spec/v2.0.0.html).
 
 ## [Unreleased]
-<<<<<<< HEAD
+
 ### Tests
 - Use typed expectations consistently for added type safety.
-=======
 ### Style
 - Use walrus assignment where possible.
 
 ## [contrib/vfsevents/v1.1.1] - 2025-11-13
 ### Fixed
 - Updated logic to correctly evaluate the S3 event name to determine the event type
->>>>>>> e90c1d9c
 
 ## [contrib/vfsevents/v1.1.0] - 2025-10-07
 ### Security
