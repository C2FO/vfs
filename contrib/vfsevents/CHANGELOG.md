# Changelog
All notable changes to this project will be documented in this file.

The format is based on [Keep a Changelog](https://keepachangelog.com/en/1.0.0/),
and this project adheres to [Semantic Versioning](https://semver.org/spec/v2.0.0.html).

## [Unreleased]
### Fixed
<<<<<<< HEAD
- Minor whitespace cleanup.
=======
- General spelling and grammar corrections.
>>>>>>> addc1ffb

## [contrib/vfsevents/v1.0.1] - 2025-08-05
### Fixed
- Fix gcsevents tests the break in ci by using mocks.

## [contrib/vfsevents/v1.0.0] - 2025-07-27
### Added
- Initial commit of vfsevents and implements #269.<|MERGE_RESOLUTION|>--- conflicted
+++ resolved
@@ -6,11 +6,8 @@
 
 ## [Unreleased]
 ### Fixed
-<<<<<<< HEAD
 - Minor whitespace cleanup.
-=======
 - General spelling and grammar corrections.
->>>>>>> addc1ffb
 
 ## [contrib/vfsevents/v1.0.1] - 2025-08-05
 ### Fixed
