--- conflicted
+++ resolved
@@ -9,11 +9,8 @@
 - Use more appropriate unit test assertion patterns where possible.
 - Minor whitespace cleanup.
 - General spelling and grammar corrections.
-<<<<<<< HEAD
 - Regenerate mockery types with the latest version.
-=======
 - More reliable mock expectation assertions in unit tests.
->>>>>>> 77665b02
 
 ## [contrib/vfsevents/v1.0.1] - 2025-08-05
 ### Fixed
