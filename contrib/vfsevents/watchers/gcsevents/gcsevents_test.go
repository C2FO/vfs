package gcsevents

import (
	"context"
	"encoding/json"
	"errors"
	"fmt"
	"io"
	"log"
	"strings"
	"testing"
	"time"

	"cloud.google.com/go/pubsub/v2"
	"github.com/stretchr/testify/mock"
	"github.com/stretchr/testify/suite"

	"github.com/c2fo/vfs/contrib/vfsevents"
	"github.com/c2fo/vfs/contrib/vfsevents/watchers/gcsevents/mocks"
	"github.com/c2fo/vfs/v7/vfssimple"
)

type GCSWatcherTestSuite struct {
	suite.Suite
	pubsubClient *mocks.PubSubClient
	watcher      *GCSWatcher
}

func (s *GCSWatcherTestSuite) SetupTest() {
	s.pubsubClient = mocks.NewPubSubClient(s.T())
	s.watcher, _ = NewGCSWatcher("my-project-id", "my-subscription", WithPubSubClient(s.pubsubClient))
}

func (s *GCSWatcherTestSuite) TestNewGCSWatcher() {
	tests := []struct {
		name           string
		projectID      string
		subscriptionID string
		wantErr        bool
	}{
		{
			name:           "Valid subscription",
			projectID:      "my-project-id",
			subscriptionID: "my-subscription",
			wantErr:        false,
		},
		{
			name:           "Invalid project ID",
			projectID:      "",
			subscriptionID: "my-subscription",
			wantErr:        true,
		},
		{
			name:           "Invalid subscription ID",
			projectID:      "my-project-id",
			subscriptionID: "",
			wantErr:        true,
		},
	}

	for _, tt := range tests {
		s.Run(tt.name, func() {
			// Use mock client to avoid authentication issues in CI
			_, err := NewGCSWatcher(tt.projectID, tt.subscriptionID, WithPubSubClient(s.pubsubClient))
			if tt.wantErr {
				s.Require().Error(err)
			} else {
				s.Require().NoError(err)
			}
		})
	}
}

func (s *GCSWatcherTestSuite) TestStart() {
	tests := []struct {
		name       string
		setupMocks func()
		wantErr    bool
	}{
		{
			name: "Valid start",
			setupMocks: func() {
				s.pubsubClient.EXPECT().Receive(mock.Anything, mock.Anything).Return(nil).Once()
			},
			wantErr: false,
		},
		{
			name: "Receive error",
			setupMocks: func() {
				s.pubsubClient.EXPECT().Receive(mock.Anything, mock.Anything).Return(errors.New("receive error")).Once()
			},
			wantErr: true,
		},
	}

	for _, tt := range tests {
		s.Run(tt.name, func() {
			tt.setupMocks()
			handler := func(event vfsevents.Event) {}
			errHandler := func(err error) {
				if tt.wantErr {
					s.Require().Error(err)
				} else {
					s.Require().NoError(err)
				}
			}
			err := s.watcher.Start(s.T().Context(), handler, errHandler)
			s.Require().NoError(err)
			s.Require().NoError(s.watcher.Stop())
		})
	}
}

func (s *GCSWatcherTestSuite) TestPoll() {
	ctx := s.T().Context()
	tests := []struct {
		name       string
		setupMocks func()
		wantErr    bool
	}{
		{
			name: "Valid poll",
			setupMocks: func() {
				event := GCSEvent{
					Name:        "object-name",
					Bucket:      "bucket-name",
					TimeCreated: JSONTime(time.Now()),
				}
				body, _ := json.Marshal(event)
<<<<<<< HEAD
				s.pubsubClient.On("Receive", mock.Anything, mock.Anything).Run(func(args mock.Arguments) {
					handler := args.Get(1).(func(context.Context, *pubsub.Message))
					handler(ctx, &pubsub.Message{
						Data: body,
						Attributes: map[string]string{
							"eventType": EventObjectFinalize,
							"eventTime": time.Now().Format(time.RFC3339),
						},
					})
				}).Return(nil).Once()
=======
				s.pubsubClient.EXPECT().Receive(mock.Anything, mock.Anything).
					Run(func(_ context.Context, handler func(context.Context, *pubsub.Message)) {
						handler(context.TODO(), &pubsub.Message{
							Data: body,
							Attributes: map[string]string{
								"eventType": EventObjectFinalize,
								"eventTime": time.Now().Format(time.RFC3339),
							},
						})
					}).
					Return(nil).
					Once()
>>>>>>> fe72705d
			},
			wantErr: false,
		},
		{
			name: "File delete event",
			setupMocks: func() {
				event := GCSEvent{
					Name:        "object-name",
					Bucket:      "bucket-name",
					TimeCreated: JSONTime(time.Now()),
				}
				body, _ := json.Marshal(event)
<<<<<<< HEAD
				s.pubsubClient.On("Receive", mock.Anything, mock.Anything).Run(func(args mock.Arguments) {
					handler := args.Get(1).(func(context.Context, *pubsub.Message))
					handler(ctx, &pubsub.Message{
						Data: body,
						Attributes: map[string]string{
							"eventType": EventObjectDelete,
							"eventTime": time.Now().Format(time.RFC3339),
						},
					})
				}).Return(nil).Once()
=======
				s.pubsubClient.EXPECT().Receive(mock.Anything, mock.Anything).
					Run(func(_ context.Context, handler func(context.Context, *pubsub.Message)) {
						handler(context.TODO(), &pubsub.Message{
							Data: body,
							Attributes: map[string]string{
								"eventType": EventObjectDelete,
								"eventTime": time.Now().Format(time.RFC3339),
							},
						})
					}).
					Return(nil).
					Once()
>>>>>>> fe72705d
			},
			wantErr: false,
		},
		{
			name: "Neither finalize nor delete event",
			setupMocks: func() {
				event := GCSEvent{
					Name:        "object-name",
					Bucket:      "bucket-name",
					TimeCreated: JSONTime(time.Now()),
				}
				body, _ := json.Marshal(event)
<<<<<<< HEAD
				s.pubsubClient.On("Receive", mock.Anything, mock.Anything).
					Run(func(args mock.Arguments) {
						handler := args.Get(1).(func(context.Context, *pubsub.Message))
						handler(ctx, &pubsub.Message{
=======
				s.pubsubClient.EXPECT().Receive(mock.Anything, mock.Anything).
					Run(func(_ context.Context, handler func(context.Context, *pubsub.Message)) {
						handler(context.TODO(), &pubsub.Message{
>>>>>>> fe72705d
							Data: body,
							Attributes: map[string]string{
								"eventType": EventObjectMetadataUpdate,
								"eventTime": time.Now().Format(time.RFC3339),
							},
						})
					}).
					Return(nil).
					Once()
			},
			wantErr: false,
		},
		{
			name: "Receive error",
			setupMocks: func() {
				s.pubsubClient.EXPECT().
					Receive(mock.Anything, mock.Anything).
					Return(errors.New("receive error")).
					Once()
			},
			wantErr: true,
		},
	}

	for _, tt := range tests {
		s.Run(tt.name, func() {
			tt.setupMocks()

			_ = s.watcher.Start(ctx, func(event vfsevents.Event) {}, func(err error) {
				if tt.wantErr {
					s.Require().Error(err)
				} else {
					s.Require().NoError(err)
				}
			})
			s.Require().NoError(s.watcher.Stop())
		})
	}
}

func (s *GCSWatcherTestSuite) TestReceiveWithRetry() {
	ctx := s.T().Context()
	tests := []struct {
		name           string
		retryConfig    vfsevents.RetryConfig
		setupMocks     func()
		expectCalls    int
		wantErr        bool
		wantRetryCount int
	}{
		{
			name: "Success on first attempt - no retry needed",
			retryConfig: vfsevents.RetryConfig{
				Enabled:        true,
				MaxRetries:     3,
				InitialBackoff: 10 * time.Millisecond,
				MaxBackoff:     100 * time.Millisecond,
				BackoffFactor:  2.0,
			},
			setupMocks: func() {
				event := GCSEvent{
					Name:        "test-object",
					Bucket:      "test-bucket",
					Generation:  9876543210, // New generation
					TimeCreated: JSONTime(time.Now()),
				}
				body, _ := json.Marshal(event)
<<<<<<< HEAD
				s.pubsubClient.On("Receive", mock.Anything, mock.Anything).
					Run(func(args mock.Arguments) {
						handler := args.Get(1).(func(context.Context, *pubsub.Message))
						handler(ctx, &pubsub.Message{
=======
				s.pubsubClient.EXPECT().Receive(mock.Anything, mock.Anything).
					Run(func(_ context.Context, handler func(context.Context, *pubsub.Message)) {
						handler(context.TODO(), &pubsub.Message{
>>>>>>> fe72705d
							Data: body,
							Attributes: map[string]string{
								"eventType": EventObjectFinalize,
								"eventTime": time.Now().Format(time.RFC3339),
							},
						})
					}).
					Return(nil).
					Once()
			},
			expectCalls:    1,
			wantErr:        false,
			wantRetryCount: 0,
		},
		{
			name: "Retry disabled - fail immediately",
			retryConfig: vfsevents.RetryConfig{
				Enabled: false,
			},
			setupMocks: func() {
				s.pubsubClient.EXPECT().Receive(mock.Anything, mock.Anything).
					Return(errors.New("network error")).
					Once()
			},
			expectCalls:    1,
			wantErr:        true,
			wantRetryCount: 0,
		},
		{
			name: "Retryable error - success on second attempt",
			retryConfig: vfsevents.RetryConfig{
				Enabled:        true,
				MaxRetries:     3,
				InitialBackoff: 10 * time.Millisecond,
				MaxBackoff:     100 * time.Millisecond,
				BackoffFactor:  2.0,
			},
			setupMocks: func() {
				// First call fails with retryable error
				s.pubsubClient.EXPECT().Receive(mock.Anything, mock.Anything).
					Return(errors.New("deadline exceeded")).
					Once()

				// Second call succeeds
				event := GCSEvent{
					Name:        "test-object",
					Bucket:      "test-bucket",
					Generation:  9876543210, // New generation
					TimeCreated: JSONTime(time.Now()),
				}
				body, _ := json.Marshal(event)
<<<<<<< HEAD
				s.pubsubClient.On("Receive", mock.Anything, mock.Anything).
					Run(func(args mock.Arguments) {
						handler := args.Get(1).(func(context.Context, *pubsub.Message))
						handler(ctx, &pubsub.Message{
=======
				s.pubsubClient.EXPECT().Receive(mock.Anything, mock.Anything).
					Run(func(_ context.Context, handler func(context.Context, *pubsub.Message)) {
						handler(context.TODO(), &pubsub.Message{
>>>>>>> fe72705d
							Data: body,
							Attributes: map[string]string{
								"eventType": EventObjectFinalize,
								"eventTime": time.Now().Format(time.RFC3339),
							},
						})
					}).
					Return(nil).
					Once()
			},
			expectCalls:    2,
			wantErr:        false,
			wantRetryCount: 1,
		},
		{
			name: "Non-retryable error - fail immediately",
			retryConfig: vfsevents.RetryConfig{
				Enabled:        true,
				MaxRetries:     3,
				InitialBackoff: 10 * time.Millisecond,
				MaxBackoff:     100 * time.Millisecond,
				BackoffFactor:  2.0,
			},
			setupMocks: func() {
				s.pubsubClient.EXPECT().Receive(mock.Anything, mock.Anything).
					Return(errors.New("invalid credentials")).
					Once()
			},
			expectCalls:    1,
			wantErr:        true,
			wantRetryCount: 0,
		},
		{
			name: "Max retries exceeded - all attempts fail",
			retryConfig: vfsevents.RetryConfig{
				Enabled:        true,
				MaxRetries:     2,
				InitialBackoff: 10 * time.Millisecond,
				MaxBackoff:     100 * time.Millisecond,
				BackoffFactor:  2.0,
			},
			setupMocks: func() {
				// All attempts fail with retryable error
				s.pubsubClient.EXPECT().Receive(mock.Anything, mock.Anything).
					Return(errors.New("service unavailable")).
					Times(3) // Initial attempt + 2 retries
			},
			expectCalls:    3,
			wantErr:        true,
			wantRetryCount: 3, // RetryAttempts incremented on each failure: 3 total attempts = 3 retry attempts
		},
		{
			name: "Context cancellation during retry",
			retryConfig: vfsevents.RetryConfig{
				Enabled:        true,
				MaxRetries:     3,
				InitialBackoff: 100 * time.Millisecond, // Longer backoff to allow cancellation
				MaxBackoff:     1000 * time.Millisecond,
				BackoffFactor:  2.0,
			},
			setupMocks: func() {
				s.pubsubClient.EXPECT().Receive(mock.Anything, mock.Anything).
					Return(errors.New("deadline exceeded")).
					Maybe() // May be called multiple times before context cancellation
			},
			expectCalls:    1, // At least one call before cancellation
			wantErr:        true,
			wantRetryCount: 1, // Context canceled after first attempt fails and retry counter increments
		},
		{
			name: "Custom retryable error pattern",
			retryConfig: vfsevents.RetryConfig{
				Enabled:         true,
				MaxRetries:      2,
				InitialBackoff:  10 * time.Millisecond,
				MaxBackoff:      100 * time.Millisecond,
				BackoffFactor:   2.0,
				RetryableErrors: []string{"custom error pattern"},
			},
			setupMocks: func() {
				// First call fails with custom retryable error
				s.pubsubClient.EXPECT().Receive(mock.Anything, mock.Anything).
					Return(errors.New("custom error pattern occurred")).
					Once()

				// Second call succeeds
				event := GCSEvent{
					Name:        "test-object",
					Bucket:      "test-bucket",
					Generation:  9876543210, // New generation
					TimeCreated: JSONTime(time.Now()),
				}
				body, _ := json.Marshal(event)
<<<<<<< HEAD
				s.pubsubClient.On("Receive", mock.Anything, mock.Anything).
					Run(func(args mock.Arguments) {
						handler := args.Get(1).(func(context.Context, *pubsub.Message))
						handler(ctx, &pubsub.Message{
=======
				s.pubsubClient.EXPECT().Receive(mock.Anything, mock.Anything).
					Run(func(_ context.Context, handler func(context.Context, *pubsub.Message)) {
						handler(context.TODO(), &pubsub.Message{
>>>>>>> fe72705d
							Data: body,
							Attributes: map[string]string{
								"eventType": EventObjectFinalize,
								"eventTime": time.Now().Format(time.RFC3339),
							},
						})
					}).
					Return(nil).
					Once()
			},
			expectCalls:    2,
			wantErr:        false,
			wantRetryCount: 1,
		},
	}

	for _, tt := range tests {
		s.Run(tt.name, func() {
			// Reset mocks for each test
			s.pubsubClient.ExpectedCalls = nil
			s.pubsubClient.Calls = nil

			tt.setupMocks()

			// Create watcher with retry configuration
			watcher, err := NewGCSWatcher("test-project", "test-subscription", WithPubSubClient(s.pubsubClient))
			s.Require().NoError(err)

			// Create start config with retry settings
			config := &vfsevents.StartConfig{
				RetryConfig: tt.retryConfig,
			}

			// Create status to track retry attempts
			status := &vfsevents.WatcherStatus{}

			// Create context with timeout for cancellation test
			ctx := s.T().Context()
			if tt.name == "Context cancellation during retry" {
				var cancel context.CancelFunc
				ctx, cancel = context.WithTimeout(ctx, 50*time.Millisecond)
				defer cancel()
			}

			// Test receiveWithRetry directly
			err = watcher.receiveWithRetry(
				ctx,
				func(event vfsevents.Event) {
					// Event handler - should be called on success
					s.Equal("gs://test-bucket/test-object", event.URI)
				},
				func(err error) {
					// Error handler - should be called on error
					if !tt.wantErr {
						s.Require().NoError(err)
					}
				},
				status,
				config,
			)

			// Verify error expectation
			if tt.wantErr {
				s.Require().Error(err)
			} else {
				s.Require().NoError(err)
			}

			// Verify retry count in status
			s.Equal(int64(tt.wantRetryCount), status.RetryAttempts)

			// Verify expected number of calls (allow some flexibility for context cancellation)
			if tt.name != "Context cancellation during retry" {
				s.pubsubClient.AssertNumberOfCalls(s.T(), "Receive", tt.expectCalls)
			}

			// Verify consecutive errors tracking
			if tt.wantErr && tt.wantRetryCount > 0 {
				s.Positive(status.ConsecutiveErrors)
			} else if !tt.wantErr {
				s.Zero(status.ConsecutiveErrors)
			}
		})
	}
}

func (s *GCSWatcherTestSuite) TestRetryBackoffTiming() {
	// Test that retry backoff timing is respected
	var receivedEvents []vfsevents.Event
	handler := func(event vfsevents.Event) {
		receivedEvents = append(receivedEvents, event)
	}
	errHandler := func(err error) {
		// Expected to be called during retries
	}

	// Create a GCS event for testing
	gcsEvent := GCSEvent{
		Name:        "test-object",
		Bucket:      "test-bucket",
		Generation:  1234567890,
		TimeCreated: JSONTime(time.Now()),
	}
	body, _ := json.Marshal(gcsEvent)

	attributes := map[string]string{
		"eventType":               EventObjectFinalize,
		"overwroteGeneration":     "9876543210",
		"eventTime":               "2023-01-01T12:00:00Z",
		"overwrittenByGeneration": "1111111111",
	}

<<<<<<< HEAD
	ctx := s.T().Context()

	s.pubsubClient.On("Receive", mock.Anything, mock.Anything).
		Run(func(args mock.Arguments) {
			handler := args.Get(1).(func(context.Context, *pubsub.Message))

=======
	s.pubsubClient.EXPECT().Receive(mock.Anything, mock.Anything).
		Run(func(_ context.Context, handler func(context.Context, *pubsub.Message)) {
>>>>>>> fe72705d
			// Send OBJECT_FINALIZE event (should generate EventModified)
			handler(ctx, &pubsub.Message{
				Data:       body,
				Attributes: attributes,
			})
		}).
		Return(nil).
		Once()

	ctx, cancel := context.WithTimeout(ctx, 100*time.Millisecond)
	defer cancel()

	config := &vfsevents.StartConfig{}
	status := &vfsevents.WatcherStatus{}

	go func() {
		_ = s.watcher.receiveWithRetry(ctx, handler, errHandler, status, config)
	}()

	time.Sleep(50 * time.Millisecond)

	// Verify event was processed
	s.NotEmpty(receivedEvents, "Should process events without error")
}

func (s *GCSWatcherTestSuite) TestMapGCSEventType() {
	tests := []struct {
		name       string
		eventType  string
		attributes map[string]string
		expected   vfsevents.EventType
	}{
		{
			name:      "OBJECT_FINALIZE without overwroteGeneration - new file",
			eventType: EventObjectFinalize,
			attributes: map[string]string{
				"eventTime": "2023-01-01T12:00:00Z",
			},
			expected: vfsevents.EventCreated,
		},
		{
			name:      "OBJECT_FINALIZE with overwroteGeneration - overwrite",
			eventType: EventObjectFinalize,
			attributes: map[string]string{
				"overwroteGeneration": "1234567890",
				"eventTime":           "2023-01-01T12:00:00Z",
			},
			expected: vfsevents.EventModified,
		},
		{
			name:      "OBJECT_FINALIZE with empty overwroteGeneration - new file",
			eventType: EventObjectFinalize,
			attributes: map[string]string{
				"overwroteGeneration": "",
				"eventTime":           "2023-01-01T12:00:00Z",
			},
			expected: vfsevents.EventCreated,
		},
		{
			name:      "OBJECT_METADATA_UPDATE - metadata change",
			eventType: EventObjectMetadataUpdate,
			attributes: map[string]string{
				"eventTime": "2023-01-01T12:00:00Z",
			},
			expected: vfsevents.EventModified,
		},
		{
			name:      "OBJECT_DELETE - file deletion",
			eventType: EventObjectDelete,
			attributes: map[string]string{
				"eventTime": "2023-01-01T12:00:00Z",
			},
			expected: vfsevents.EventDeleted,
		},
		{
			name:      "OBJECT_ARCHIVE - file archival",
			eventType: EventObjectArchive,
			attributes: map[string]string{
				"eventTime": "2023-01-01T12:00:00Z",
			},
			expected: vfsevents.EventDeleted,
		},
		{
			name:       "Unknown event type",
			eventType:  "UNKNOWN_EVENT",
			attributes: map[string]string{},
			expected:   vfsevents.EventUnknown,
		},
	}

	for _, tt := range tests {
		s.Run(tt.name, func() {
			result := s.watcher.mapGCSEventType(tt.eventType, tt.attributes)
			s.Equal(tt.expected, result)
		})
	}
}

func (s *GCSWatcherTestSuite) TestShouldSuppressEvent() {
	tests := []struct {
		name       string
		eventType  string
		attributes map[string]string
		expected   bool
	}{
		{
			name:      "OBJECT_DELETE with overwrittenByGeneration - suppressed overwrite",
			eventType: EventObjectDelete,
			attributes: map[string]string{
				"overwrittenByGeneration": "9876543210",
				"eventTime":               "2023-01-01T12:00:00Z",
			},
			expected: true,
		},
		{
			name:      "OBJECT_ARCHIVE with overwrittenByGeneration - suppressed overwrite",
			eventType: EventObjectArchive,
			attributes: map[string]string{
				"overwrittenByGeneration": "9876543210",
				"eventTime":               "2023-01-01T12:00:00Z",
			},
			expected: true,
		},
		{
			name:      "OBJECT_DELETE without overwrittenByGeneration - not suppressed",
			eventType: EventObjectDelete,
			attributes: map[string]string{
				"eventTime": "2023-01-01T12:00:00Z",
			},
			expected: false,
		},
		{
			name:      "OBJECT_ARCHIVE without overwrittenByGeneration - not suppressed",
			eventType: EventObjectArchive,
			attributes: map[string]string{
				"eventTime": "2023-01-01T12:00:00Z",
			},
			expected: false,
		},
	}

	for _, tt := range tests {
		s.Run(tt.name, func() {
			result := s.watcher.shouldSuppressEvent(tt.eventType, tt.attributes)
			s.Equal(tt.expected, result)
		})
	}
}

func (s *GCSWatcherTestSuite) TestEnhancedMetadata() {
	// Test that enhanced metadata is properly captured
	gcsEvent := GCSEvent{
		Name:        "test-object.txt",
		Bucket:      "test-bucket",
		Generation:  1234567890,
		TimeCreated: JSONTime(time.Now()),
	}
	body, _ := json.Marshal(gcsEvent)

	attributes := map[string]string{
		"eventType":               EventObjectFinalize,
		"overwroteGeneration":     "9876543210",
		"eventTime":               "2023-01-01T12:00:00Z",
		"overwrittenByGeneration": "1111111111",
	}

	var receivedEvent *vfsevents.Event
	handler := func(event vfsevents.Event) {
		receivedEvent = &event
	}
	errHandler := func(err error) {
		s.Require().NoError(err)
	}

<<<<<<< HEAD
	ctx := s.T().Context()

	s.pubsubClient.On("Receive", mock.Anything, mock.Anything).
		Run(func(args mock.Arguments) {
			handler := args.Get(1).(func(context.Context, *pubsub.Message))
			handler(ctx, &pubsub.Message{
=======
	s.pubsubClient.EXPECT().Receive(mock.Anything, mock.Anything).
		Run(func(_ context.Context, handler func(context.Context, *pubsub.Message)) {
			handler(context.TODO(), &pubsub.Message{
>>>>>>> fe72705d
				Data:       body,
				Attributes: attributes,
			})
		}).
		Return(nil).
		Once()

	ctx, cancel := context.WithTimeout(ctx, 100*time.Millisecond)
	defer cancel()

	config := &vfsevents.StartConfig{}
	status := &vfsevents.WatcherStatus{}

	go func() {
		_ = s.watcher.receiveWithRetry(ctx, handler, errHandler, status, config)
	}()

	time.Sleep(50 * time.Millisecond)

	s.Require().NotNil(receivedEvent)
	s.Equal(vfsevents.EventModified, receivedEvent.Type) // Should be Modified due to overwroteGeneration
	s.Equal("gs://test-bucket/test-object.txt", receivedEvent.URI)

	// Verify enhanced metadata
	s.Equal("test-bucket", receivedEvent.Metadata["bucketName"])
	s.Equal("test-object.txt", receivedEvent.Metadata["object"])
	s.Equal(EventObjectFinalize, receivedEvent.Metadata["eventType"])
	s.Equal("1234567890", receivedEvent.Metadata["generation"])
	s.Equal("9876543210", receivedEvent.Metadata["overwroteGeneration"])
	s.Equal("2023-01-01T12:00:00Z", receivedEvent.Metadata["eventTime"])
	s.Equal("1111111111", receivedEvent.Metadata["overwrittenByGeneration"])
}

func (s *GCSWatcherTestSuite) TestOverwriteEventSuppression() {
	// Test that overwrite operations only generate one logical event (EventModified)
	// and suppress the redundant DELETE/ARCHIVE event

	var receivedEvents []vfsevents.Event
	handler := func(event vfsevents.Event) {
		receivedEvents = append(receivedEvents, event)
	}
	errHandler := func(err error) {
		s.Require().NoError(err)
	}

	// Simulate GCS overwrite scenario: two events for one logical operation
	gcsEvent := GCSEvent{
		Name:        "overwritten-file.txt",
		Bucket:      "test-bucket",
		Generation:  9876543210, // New generation
		TimeCreated: JSONTime(time.Now()),
	}
	body, _ := json.Marshal(gcsEvent)

	// First event: OBJECT_FINALIZE with overwroteGeneration (should be EventModified)
	finalizeAttributes := map[string]string{
		"eventType":           EventObjectFinalize,
		"overwroteGeneration": "1234567890", // Previous generation that was overwritten
		"eventTime":           "2023-01-01T12:00:00Z",
	}

	// Second event: OBJECT_DELETE with overwrittenByGeneration (should be suppressed)
	deleteAttributes := map[string]string{
		"eventType":               EventObjectDelete,
		"overwrittenByGeneration": "9876543210", // New generation that replaced the old one
		"eventTime":               "2023-01-01T12:00:01Z",
	}

<<<<<<< HEAD
	ctx := s.T().Context()

	s.pubsubClient.On("Receive", mock.Anything, mock.Anything).
		Run(func(args mock.Arguments) {
			handler := args.Get(1).(func(context.Context, *pubsub.Message))

=======
	s.pubsubClient.EXPECT().Receive(mock.Anything, mock.Anything).
		Run(func(_ context.Context, handler func(context.Context, *pubsub.Message)) {
>>>>>>> fe72705d
			// Send OBJECT_FINALIZE event (should generate EventModified)
			handler(ctx, &pubsub.Message{
				Data:       body,
				Attributes: finalizeAttributes,
			})

			// Send OBJECT_DELETE event (should be suppressed)
			handler(ctx, &pubsub.Message{
				Data:       body,
				Attributes: deleteAttributes,
			})
		}).
		Return(nil).
		Once()

	ctx, cancel := context.WithTimeout(ctx, 100*time.Millisecond)
	defer cancel()

	config := &vfsevents.StartConfig{}
	status := &vfsevents.WatcherStatus{}

	go func() {
		_ = s.watcher.receiveWithRetry(ctx, handler, errHandler, status, config)
	}()

	time.Sleep(50 * time.Millisecond)

	// Verify only one event was generated (the OBJECT_FINALIZE -> EventModified)
	s.Require().Len(receivedEvents, 1, "Should only receive one event for overwrite operation")

	event := receivedEvents[0]
	s.Equal(vfsevents.EventModified, event.Type, "Overwrite should be mapped to EventModified")
	s.Equal("gs://test-bucket/overwritten-file.txt", event.URI)
	s.Equal("1234567890", event.Metadata["overwroteGeneration"], "Should include overwrote generation")
}

func TestGCSWatcherTestSuite(t *testing.T) {
	suite.Run(t, new(GCSWatcherTestSuite))
}

// Example demonstrates basic usage of GCSEvents watcher for monitoring GCS bucket events
func Example() {
	// Create GCS watcher with Pub/Sub subscription
	watcher, err := NewGCSWatcher("my-project", "my-subscription")
	if err != nil {
		log.Printf("Failed to create GCS watcher: %v", err)
		return
	}

	// Create VFS location for GCS bucket operations
	gcsLocation, err := vfssimple.NewLocation("gs://my-bucket/")
	if err != nil {
		log.Printf("Failed to create GCS VFS location: %v", err)
		return
	}

	// Define event handler with VFS integration
	eventHandler := func(event vfsevents.Event) {
		fmt.Printf("GCS Event: %s | %s\n", event.Type.String(), event.URI)

		// Access the file through VFS for additional operations
		if event.Type == vfsevents.EventCreated {
			file, err := gcsLocation.NewFile(event.URI)
			if err == nil {
				if size, err := file.Size(); err == nil {
					fmt.Printf("New file size: %d bytes\n", size)
				}

				// Read file content if needed
				content, err := io.ReadAll(file)
				if err == nil {
					fmt.Printf("File content preview: %.100s...\n", string(content))
				}
				_ = file.Close() // Ignore error in example
			}
		}
	}

	// Define error handler
	errorHandler := func(err error) {
		fmt.Printf("GCS watcher error: %v\n", err)
	}

	// Start watching
	ctx, cancel := context.WithTimeout(context.Background(), 5*time.Minute)
	defer cancel()

	err = watcher.Start(ctx, eventHandler, errorHandler)
	if err != nil {
		log.Printf("Failed to start GCS watcher: %v", err)
		return
	}

	// Stop watching
	_ = watcher.Stop() // Ignore error in example
}

// ExampleNewGCSWatcher_withRetryLogic demonstrates GCS watcher with retry configuration
func ExampleNewGCSWatcher_withRetryLogic() {
	// Create GCS watcher
	watcher, err := NewGCSWatcher("my-project", "my-subscription")
	if err != nil {
		log.Printf("Failed to create GCS watcher: %v", err)
		return
	}

	eventHandler := func(event vfsevents.Event) {
		fmt.Printf("Processing GCS event: %s on %s\n", event.Type.String(), event.URI)

		// Extract metadata from the event
		if bucketName, exists := event.Metadata["bucketName"]; exists {
			fmt.Printf("Bucket: %s\n", bucketName)
		}
		if objectName, exists := event.Metadata["objectName"]; exists {
			fmt.Printf("Object: %s\n", objectName)
		}
		if eventType, exists := event.Metadata["eventType"]; exists {
			fmt.Printf("GCS Event Type: %s\n", eventType)
		}
	}

	errorHandler := func(err error) {
		fmt.Printf("Error processing GCS events: %v\n", err)
	}

	ctx := context.Background()

	// Start with retry logic and advanced configuration
	err = watcher.Start(ctx, eventHandler, errorHandler,
		vfsevents.WithRetryConfig(vfsevents.RetryConfig{
			Enabled:         true,
			MaxRetries:      5,
			InitialBackoff:  2 * time.Second,
			MaxBackoff:      60 * time.Second,
			BackoffFactor:   2.0,
			RetryableErrors: []string{"unavailable", "deadline exceeded"},
		}),
		vfsevents.WithEventFilter(func(e vfsevents.Event) bool {
			// Only process image files
			return strings.HasSuffix(e.URI, ".jpg") ||
				strings.HasSuffix(e.URI, ".png") ||
				strings.HasSuffix(e.URI, ".gif")
		}),
		vfsevents.WithStatusCallback(func(status vfsevents.WatcherStatus) {
			if status.RetryAttempts > 0 {
				fmt.Printf("GCS Watcher retrying: attempt %d, consecutive errors: %d\n",
					status.RetryAttempts, status.ConsecutiveErrors)
			}
		}),
		vfsevents.WithMetricsCollector(func(metrics vfsevents.WatcherMetrics) {
			fmt.Printf("GCS Watcher metrics: %.2f events/sec, error rate: %.2f%%\n",
				metrics.EventsPerSecond, metrics.ErrorRate*100)
		}),
	)
	if err != nil {
		log.Printf("Failed to start GCS watcher: %v", err)
		return
	}

	// Graceful shutdown with timeout
	_ = watcher.Stop(vfsevents.WithTimeout(30 * time.Second)) // Ignore error in example
}<|MERGE_RESOLUTION|>--- conflicted
+++ resolved
@@ -127,21 +127,10 @@
 					TimeCreated: JSONTime(time.Now()),
 				}
 				body, _ := json.Marshal(event)
-<<<<<<< HEAD
-				s.pubsubClient.On("Receive", mock.Anything, mock.Anything).Run(func(args mock.Arguments) {
-					handler := args.Get(1).(func(context.Context, *pubsub.Message))
-					handler(ctx, &pubsub.Message{
-						Data: body,
-						Attributes: map[string]string{
-							"eventType": EventObjectFinalize,
-							"eventTime": time.Now().Format(time.RFC3339),
-						},
-					})
-				}).Return(nil).Once()
-=======
+
 				s.pubsubClient.EXPECT().Receive(mock.Anything, mock.Anything).
 					Run(func(_ context.Context, handler func(context.Context, *pubsub.Message)) {
-						handler(context.TODO(), &pubsub.Message{
+						handler(ctx, &pubsub.Message{
 							Data: body,
 							Attributes: map[string]string{
 								"eventType": EventObjectFinalize,
@@ -151,7 +140,6 @@
 					}).
 					Return(nil).
 					Once()
->>>>>>> fe72705d
 			},
 			wantErr: false,
 		},
@@ -164,21 +152,10 @@
 					TimeCreated: JSONTime(time.Now()),
 				}
 				body, _ := json.Marshal(event)
-<<<<<<< HEAD
-				s.pubsubClient.On("Receive", mock.Anything, mock.Anything).Run(func(args mock.Arguments) {
-					handler := args.Get(1).(func(context.Context, *pubsub.Message))
-					handler(ctx, &pubsub.Message{
-						Data: body,
-						Attributes: map[string]string{
-							"eventType": EventObjectDelete,
-							"eventTime": time.Now().Format(time.RFC3339),
-						},
-					})
-				}).Return(nil).Once()
-=======
+
 				s.pubsubClient.EXPECT().Receive(mock.Anything, mock.Anything).
 					Run(func(_ context.Context, handler func(context.Context, *pubsub.Message)) {
-						handler(context.TODO(), &pubsub.Message{
+						handler(ctx, &pubsub.Message{
 							Data: body,
 							Attributes: map[string]string{
 								"eventType": EventObjectDelete,
@@ -188,7 +165,6 @@
 					}).
 					Return(nil).
 					Once()
->>>>>>> fe72705d
 			},
 			wantErr: false,
 		},
@@ -201,16 +177,10 @@
 					TimeCreated: JSONTime(time.Now()),
 				}
 				body, _ := json.Marshal(event)
-<<<<<<< HEAD
-				s.pubsubClient.On("Receive", mock.Anything, mock.Anything).
-					Run(func(args mock.Arguments) {
-						handler := args.Get(1).(func(context.Context, *pubsub.Message))
+
+				s.pubsubClient.EXPECT().Receive(mock.Anything, mock.Anything).
+					Run(func(_ context.Context, handler func(context.Context, *pubsub.Message)) {
 						handler(ctx, &pubsub.Message{
-=======
-				s.pubsubClient.EXPECT().Receive(mock.Anything, mock.Anything).
-					Run(func(_ context.Context, handler func(context.Context, *pubsub.Message)) {
-						handler(context.TODO(), &pubsub.Message{
->>>>>>> fe72705d
 							Data: body,
 							Attributes: map[string]string{
 								"eventType": EventObjectMetadataUpdate,
@@ -278,16 +248,10 @@
 					TimeCreated: JSONTime(time.Now()),
 				}
 				body, _ := json.Marshal(event)
-<<<<<<< HEAD
-				s.pubsubClient.On("Receive", mock.Anything, mock.Anything).
-					Run(func(args mock.Arguments) {
-						handler := args.Get(1).(func(context.Context, *pubsub.Message))
+
+				s.pubsubClient.EXPECT().Receive(mock.Anything, mock.Anything).
+					Run(func(_ context.Context, handler func(context.Context, *pubsub.Message)) {
 						handler(ctx, &pubsub.Message{
-=======
-				s.pubsubClient.EXPECT().Receive(mock.Anything, mock.Anything).
-					Run(func(_ context.Context, handler func(context.Context, *pubsub.Message)) {
-						handler(context.TODO(), &pubsub.Message{
->>>>>>> fe72705d
 							Data: body,
 							Attributes: map[string]string{
 								"eventType": EventObjectFinalize,
@@ -339,16 +303,10 @@
 					TimeCreated: JSONTime(time.Now()),
 				}
 				body, _ := json.Marshal(event)
-<<<<<<< HEAD
-				s.pubsubClient.On("Receive", mock.Anything, mock.Anything).
-					Run(func(args mock.Arguments) {
-						handler := args.Get(1).(func(context.Context, *pubsub.Message))
+
+				s.pubsubClient.EXPECT().Receive(mock.Anything, mock.Anything).
+					Run(func(_ context.Context, handler func(context.Context, *pubsub.Message)) {
 						handler(ctx, &pubsub.Message{
-=======
-				s.pubsubClient.EXPECT().Receive(mock.Anything, mock.Anything).
-					Run(func(_ context.Context, handler func(context.Context, *pubsub.Message)) {
-						handler(context.TODO(), &pubsub.Message{
->>>>>>> fe72705d
 							Data: body,
 							Attributes: map[string]string{
 								"eventType": EventObjectFinalize,
@@ -442,16 +400,10 @@
 					TimeCreated: JSONTime(time.Now()),
 				}
 				body, _ := json.Marshal(event)
-<<<<<<< HEAD
-				s.pubsubClient.On("Receive", mock.Anything, mock.Anything).
-					Run(func(args mock.Arguments) {
-						handler := args.Get(1).(func(context.Context, *pubsub.Message))
+
+				s.pubsubClient.EXPECT().Receive(mock.Anything, mock.Anything).
+					Run(func(_ context.Context, handler func(context.Context, *pubsub.Message)) {
 						handler(ctx, &pubsub.Message{
-=======
-				s.pubsubClient.EXPECT().Receive(mock.Anything, mock.Anything).
-					Run(func(_ context.Context, handler func(context.Context, *pubsub.Message)) {
-						handler(context.TODO(), &pubsub.Message{
->>>>>>> fe72705d
 							Data: body,
 							Attributes: map[string]string{
 								"eventType": EventObjectFinalize,
@@ -564,17 +516,11 @@
 		"overwrittenByGeneration": "1111111111",
 	}
 
-<<<<<<< HEAD
 	ctx := s.T().Context()
 
-	s.pubsubClient.On("Receive", mock.Anything, mock.Anything).
-		Run(func(args mock.Arguments) {
-			handler := args.Get(1).(func(context.Context, *pubsub.Message))
-
-=======
+
 	s.pubsubClient.EXPECT().Receive(mock.Anything, mock.Anything).
 		Run(func(_ context.Context, handler func(context.Context, *pubsub.Message)) {
->>>>>>> fe72705d
 			// Send OBJECT_FINALIZE event (should generate EventModified)
 			handler(ctx, &pubsub.Message{
 				Data:       body,
@@ -749,18 +695,11 @@
 		s.Require().NoError(err)
 	}
 
-<<<<<<< HEAD
 	ctx := s.T().Context()
 
-	s.pubsubClient.On("Receive", mock.Anything, mock.Anything).
-		Run(func(args mock.Arguments) {
-			handler := args.Get(1).(func(context.Context, *pubsub.Message))
-			handler(ctx, &pubsub.Message{
-=======
 	s.pubsubClient.EXPECT().Receive(mock.Anything, mock.Anything).
 		Run(func(_ context.Context, handler func(context.Context, *pubsub.Message)) {
-			handler(context.TODO(), &pubsub.Message{
->>>>>>> fe72705d
+			handler(ctx, &pubsub.Message{
 				Data:       body,
 				Attributes: attributes,
 			})
@@ -829,17 +768,10 @@
 		"eventTime":               "2023-01-01T12:00:01Z",
 	}
 
-<<<<<<< HEAD
 	ctx := s.T().Context()
 
-	s.pubsubClient.On("Receive", mock.Anything, mock.Anything).
-		Run(func(args mock.Arguments) {
-			handler := args.Get(1).(func(context.Context, *pubsub.Message))
-
-=======
 	s.pubsubClient.EXPECT().Receive(mock.Anything, mock.Anything).
 		Run(func(_ context.Context, handler func(context.Context, *pubsub.Message)) {
->>>>>>> fe72705d
 			// Send OBJECT_FINALIZE event (should generate EventModified)
 			handler(ctx, &pubsub.Message{
 				Data:       body,
