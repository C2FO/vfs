# Changelog
All notable changes to this project will be documented in this file.

The format is based on [Keep a Changelog](https://keepachangelog.com/en/1.1.0/),
and this project adheres to [Semantic Versioning](https://semver.org/spec/v2.0.0.html).

## [Unreleased]
### Added
<<<<<<< HEAD
- Add more error wrapping to public functions. Fixes #176.
=======
- Remove redundant err check. Fixes #252.
>>>>>>> e96a4fc2

### Security
- Update jwt/v5 to v5.2.2.

## [v7.2.0] - 2025-04-11
### Added
- Added Username field to SFTP and FTP Options structs with environment variable support (VFS_SFTP_USERNAME and VFS_FTP_USERNAME). Fixes #242.

## [v7.1.0] - 2025-03-19
### Added
- Add GetClient functions for each backend to allow for direct access to the underlying client.  Fixes #245.
- Added go-test-coverage action and remove codecove action since it hasn't been uploading for a while.

## [v7.0.1] - 2025-03-18
### Fixes
- [#243](https://github.com/C2FO/vfs/issues/243) - gs backend fails with cloud.google.com/go/storage v1.51.0 due to new wrapped errors.

## [v7.0.0] - 2025-03-17
### Added
- Deprecated usage of Volume and ChangeDir.  Added Authority (to replace Volume).  Fixes #235.
- Deprecate Retry() method in FileSystem interface and related types.
- Deprecate vfs.Option type in favor of specific backend options passed by NewFileSystemOption.
- Add NewFileSystemOption to allow for options, clients, etc to be passed to the FileSystem constructor.  Fixes #238.
- New README.md with logo

### Changed
- S3 backend now returns an s3.Client instead of an s3iface.ClientAPI. *Breaking Change*
- S3 backend s3.Option.Retry field is now an aws.Retryer instead of a (aws) request.Retry. *Breaking Change*
- Azure backend now uses the schema `az://` instead of `https://`. *Breaking Change*
- Azure backend authority is now the blob container name, rather than host + container name. See [README.md](README.md#azure-backend). *Breaking Change*
- GS backend removed use of vfs.Retry in favor of gs.Retryer, which is a more specific type and is now on the fs.Filesystem rather than gs.Options.  Now set with functional option gs.WithRetryer. *BreakingChange*

## [v7.0.0-pre5] - 2025-03-17
### Added
- Add NewFileSystemOption to allow for options, clients, etc to be passed to the FileSystem constructor.  Fixes #238.
- Deprecate Retry() method in FileSystem interface and related types.
- Deprecate vfs.Option type in favor of specific backend options passed by NewFileSystemOption.
- Removed gs backend use of vfs.Retry in favor of gs.Retryer, which is a more specific type and is now on the fs.Filesystem rather than gs.Options.

## [v7.0.0-pre4] - 2025-03-12
### Added
- Deprecated usage of Volume and ChangeDir.  Added Authority (to replace Volume).  Fixes #235.

## [v7.0.0-pre3] - 2025-03-09
### Changed
- Azure backend now uses the schema `az://` instead of `https://`. *Breaking Change*
- Azure backend authority is now the blob container name, rather than host + container name. See [README.md](README.md#azure-backend). *Breaking Change*

## [v7.0.0-pre2] - 2025-03-08
### Fixed
- Fixed go.mod and paths to reflect v7

## [v7.0.0-pre1] - 2025-03-07
### Changed
- S3 backend now returns an s3.Client instead of an s3iface.ClientAPI. *Breaking Change*
- S3 backend s3.Option.Retry field is now an aws.Retryer instead of a (aws) request.Retry. *Breaking Change*

### Security
- S3 backend now uses the `aws-sdk-go-v2` library instead of the deprecated `aws-sdk-go`.
- Updated dependencies.

## [v6.26.0] - 2025-02-19
### Added
- Add support for role based authentication in s3 backend.

### Security
- Update dependencies.
- Update go from 1.22 to 1.23 (since 1.24 is out now).

### Documentation
- Update README.md with go version policy.

## [6.25.1] - 2025-01-09
### Fixed
- The intersection of features #208 and #213 was missed (during rebase).

## [6.25.0] - 2025-01-08
### Added
- Added NewFile option for Content-Type.
- Windows support in the os backend.
### Fixed
- Ability to run all unit tests on Windows.
- Deprecated delete.WithDeleteAllVersions in favor of delete.WithAllVersions.
### Security
- Switched to new Azure SDK (from deprecated github.com/Azure/azure-storage-blob-go)
- Updated dependencies

## [6.24.0] - 2024-12-16
### Security
- updated dependencies

## [6.23.0] - 2024-12-06
### Security
- updated dependencies

## [6.22.0] - 2024-11-06
### Fixed
- [#214](https://github.com/C2FO/vfs/issues/214) Fix issue where s3 backend didn't reset `readEOFSeen` flag when resetting the file cursor during Seek operations.
 
## [6.21.0] - 2024-11-04
### Fixed
- Unit Test improvements: report underlying unit tests errors, always run test cases in a sub-test, always use test suite functions, use more specific assert functions where possible.
- General spelling and grammar corrections everywhere.
- Normalize whitespace: Removed trailing whitespace and superfluous new lines.
- Ensure all mocked types are included in mockery configuration and regenerate.

## [6.20.0] - 2024-10-15
### Added
- Add IncludeInsecureCiphers option to FTP backend.  Fixes #204.

## [6.19.0] - 2024-09-13
### Added
- Add ability to set file permissions after writing an SFTP file. Resolves #202.

## [6.18.0] - 2024-09-12
### Added
- Updated mocks to use mockery Expecter.  Resolves #200.

## [6.17.0] - 2024-09-10
### Added
- Added additionally-supported HostKeyAlgorithms for SFTP backend.  Resolves #198.

## [6.16.0] - 2024-08-24
### Security
- Fixes #196 - Update to latest go and dependencies
  - Update .gvmrc to 1.23.0.
  - Update go.mod min version to Go 1.23.
  - Update actions to test only supported Go versions (1.22, 1.23).
  - Updated dependencies.
  - Update golangci-lint.yml for latest golang-ci-lint version.

## [6.15.1] - 2024-06-18
### Added
- Fixed #193 - Correct method signature for EncodeAuthority to not return an error.
- Updated dependencies.

## [6.15.0] - 2024-06-18
### Added
- Fixed #191 - Add a util functions to encode authority strictly following RFC 3986.

## [6.14.3] - 2024-06-11
### Fixed
- Fixed #189 - Update utils authority package to handle proper encoding/decoding of uri with reserved characters.

## [6.14.2] - 2024-05-30
### Fixed
- Fixed #187 - Update to latest jlaffaye/ftp library to fix issue where FTPS connections were failing due to a bug in the library. Also updated dataconn to continue even if it fails to MakeDir.

## [6.14.1] - 2024-05-28
### Fixed
- Fixed #185 - location.Exists was checking if a list entry was a directory but it was only checking the first entry.

## [6.14.0] - 2024-05-15
### Security
- updated dependencies

## [6.13.2] - 2024-05-15
### Fixed
- Fixed #182 - location.Exists was checking the wrong dir for existence.  Now it checks the file's parent dir for the subdir's existence.
- Corrected where file.Close() occurs then file.Location().NewFile("somefile.txt") but was not respecting the connection reset. Now it does.

## [6.13.1] - 2024-04-24
### Fixed
- Fixed #180 - SFTP backend now only opens files for W (instead of RW) except after read/seek. This should fix issues where server permission are write only.

## [6.13.0] - 2024-03-09
### Fixed
- Fixed #177 - SFTP MoveToFile fails if destination file already exists
### Added
- Updated all backends to use error wrapping for Read, Write, Close, Seek. #174
- Update GS backend to comply with new io integration test suite. #172

## [6.12.1] - 2024-02-23
### Fixed
- Fixed #170 - Fix bug where mem backend doesn't remove fs entries when location.DeleteFile is called

## [6.12.0] - 2024-02-23
### Added
- Fixed #167 - Update CopyToFile to defer file close so cursor is reset.
- Fixes #146 - Update S3 backend to comply with new io integration test suite. Update to no longer write to memory.
- Fixes #156 - Update os backend to comply with new io integration test suite
- Fixes #160 - Update mem backend to comply with new io integration test suite
### Security
- Fixes #165 - Update to latest go and dependencies
  - Update .gvmrc to 1.22.0.
  - Update go.mod min version to Go 1.22.
  - Update actions to test only supported Go versions (1.21, 1.22)
  - Updated dependencies (ie, Google Cloud, Azure, AWS sdks)

## [6.11.4] - 2024-03-08
### Fixed
- Fixed #177 - SFTP MoveToFile fails if destination file already exists

## [6.11.3] - 2024-02-02
### Fixed
- Fixed #158 bug. Updated sftp backend to fix issue where some servers return a generic error message when a file is opened for RW on Read().

## [6.11.2] - 2024-01-30
### Fixed
- Fixed #154 bug. Updated sftp backend to overwrite except after read/seek.

## [6.11.1] - 2024-01-22
### Fixed
- Fixed #152 bug where s3 backend failed to read empty files

## [6.11.0] - 2024-01-22
### Added
- Added support for hmac-sha1 and hmac-sha1-96 and removed hmac-ripemd160

## [6.10.0] - 2023-12-28
### Fixed
- fixed #145 - Remove use of local temp file when reading/seeking from s3 files.  This should improve performance by allowing streaming reads from s3 files.
### Added
- fixes #149 - Add overridable default HostKeyAlgorithms, Ciphers, MACs, and KeyExchanges

## [6.9.1] - 2023-11-21
### Fixed
- fixed sftp backend to consider configured ports other than 22

## [6.9.0] - 2023-09-27

### Security
- Update .gvmrc to 1.21.1. Fixes #143.
- Update go.mod min version to Go 1.20.
- Update actions to test only supported Go versions (1.20, 1.21)
- Updated dependencies (ie, Google Cloud, Azure, AWS sdks)

## [6.8.0] - 2023-07-29
### Added
- ftp backend to support connection via FTP, FTPS (implicit TLS), and FTPES (explicit TLS).

## [6.7.0] - 2023-05-13

### Security
- Update go.mod min version to Go 1.18. Fixes #139.
- Update actions to test only supported Go versions (1.19, 1.20)
- Updated dependencies (ie, Google Cloud, Azure, AWS sdks)

## [6.6.0] - 2022-10-25
### Fixed
- fixed #129(cdd4143) Resolve failing golangci-lint - elliotwutingfeng
- fixed #133 Replaced usage of deprecated ioutil functions with os and io equivalents.

### Security
- Update go.mod min version to Go 1.18. Fixes #131.
- Update actions to test only supported Go versions (1.18, 1.19)
- Updated dependencies (ie, Google Cloud, Azure, AWS sdks)

## [6.5.2] - 2022-07-08
### Fixed
- fixed edge cases where in-memory files either weren't found when they should be, or didn't reset state on new writes

### Fixed
- Replaced pre-generated ssh keypair in sftp options tests with auto-generated pair to remediate false-positive security alerts for hard-coded credentials.

## [6.5.1] - 2022-07-08

### Fixed
- Fixed the azure deleteAllVersions to fetch versions using file path instead of location path

## [6.5.0] - 2022-07-08

### Added
- Add DeleteAllVersions option support for Azure to remove all versions of a file

### Fixed
- Fixed golangci-lint issues
- Fixed #90 - integration were tests failing on move for mem-to-mem move and bad mutex unlock call when doing mem to non-mem move

## [6.4.0] - 2022-06-27

### Added
- Add DeleteAllVersions option support for S3 to remove all versions of a file
- Add DeleteAllVersions option support for GS to remove all versions of a file

### Security
- Update dependencies
- Update .gvmrc

## [6.3.0] - 2022-05-16
### Security
- Update go.mod min version to Go 1.17
- Update actions/setup-go action to v3
- Update actions/checkout action to v3
- Update golangci/golangci-lint-action action to v3
- Update actions to test only supported Go versions (1.17, 1.18)
- Updated dependencies (ie, Google Cloud, Azure, AWS sdks)

## [6.2.0] - 2022-04-28
### Added
- Add S3 option ForcePathStyle.  Fixes #96
- Add S3 option DisableServerSideEncryption. Fixes #98

## [6.1.0] - 2022-02-18
### Added
- Added utils.PathToURI() func to change path to OS URI.  resolves #112

## [6.0.2] - 2021-12-03
### Fixed
- fixed linting issues with missing godoc on exported functions and new build tag formatting.
- fixed #92 (broken by #72) where calling ListByPrefix() was fail from non-root locations when calling file-level prefixes.
- fixed azure helper func for vfssimple, ensuring it works on File URIs in addition to Location URIs
- fixed #97 by updating vfssimple logic to ensure the most specific registered backend that matches a url is used, not just the first one it comes across.  Updated vfssimple docs.
- Added vfssimple tests.  Zero to 100% coverage.
- Fix codecov validation which got lost when converting to github actions.  Removed .travis.yml.

## [6.0.1] - 2021-11-07
### Fixed
- fixed #103 Ensures that sftp backend closed underlying SSH connection on autodisconnect, not just SFTP subsystem.

## [6.0.0] - 2021-09-29
### Changed
- Modified sftp Key Exchange option to accept an array instead of a string, allowing multiple kex algorithms

### Upgrade steps

With v6.0.0, sftp.Options struct changed to accept an array of Key Exchange algorithms rather than a string. To update, change the syntax of the auth commands.
```
"keyExchanges":"diffie-hellman-group-a256"
```
becomes
```
"keyExchanges":["diffie-hellman-group-a256"]
```

## [5.10.0] - 2021-09-16
### Changed
- Modified S3 file.go so that on the initial read when the remote file is downloaded, a temporary file is locally created
using concurrent go routines to download parts of the file vs. a single request to download the whole object
### Fixed
- Fixed #100 Rolled back Seek validation before Copy or Move in SFTP backend due to bug on some SFTP servers and how we cache open "file handles"

## [5.9.0] - 2021-09-07
### Added
- Add support (and tests) for Go 1.17. Updated dependencies.
- Updated golangci.yml config.
### Fixed
- fixed broken backend integration test.

## [5.8.0] - 2021-08-24
### Fixed
- fixed #82 Return error when CopyTo/MoveTo functions are called when Seek offset is not (0,0) for all backends,
not just GCS.
- fixed #84 where sftp connections were never disconnected in a long-lived app.  Added Close to sftp backend Client interface.  Close client automatically 10 seconds (configurable in Options) after connecting unless reset by calling some server request action.
### Deprecated
- Deprecating utils.TouchCopy (#89).
### Added
- Added utils.TouchCopyBuffered(#89). TouchCopyBuffered uses a min buffer size of 256MB and allows for a
  custom buffer size to be set with filesystem options. Improves large file transfer with negligible impact on smaller file transfers.

## [5.7.0] - 2021-07-23
### Added
- Add support of keyexchanges algorithm as a sftp option

## [5.6.0] - 2021-07-19
### Fixed
- fixed #71 Listing a Google Cloud Storage bucket does not return things in the root of the bucket
- fixed #78 Return error when CopyTo/MoveTo functions are called when Seek offset is not (0,0) for GS
### Performance
- fixed #74 utils.TouchCopy() unnecessarily calls file.Size()

## [5.5.7] - 2021-05-12
### Fixed
- fixed: do not offset number of bytes read for memfs (#70) Jeffrey Larson <jeffothy@gmail.com>
- fixed S3 VFS backend throws an error when you open then close a file.  shivanigaurh-c2fo
- fixed minor markdown doc formatting of type headers
### Added
- Add Azure Blob Storage backend. Dusty McIlvain <dustin.mcilvain@c2fo.com>
- Add github actions for testing and linting (golangci-lint)

## [5.5.6] - 2021-02-07
### Fixed
- fixed failing test due to CI asking for mod tidy.
- fixed ineffectual assignment failures keeping vfs from achieving 100% in goreportcard.
- fixed #48 bug where 'invalid cross-device link' error occurs when renaming os files that are found on different devices/volumes including temp dirs.
- fixed #53 bug where s3 file tests were failing due to a deferred removal of a temp file.

### Security
- Upgraded dependencies.  Required regen of S3 API mock due to a couple new methods.
  SSH returns a different error  text since Go 1.14 (only affects 1 test).

## [5.5.5] - 2020-12-11
### Fixed
- fixes #49 - Update sftp.Options struct tags

## [5.5.4] - 2020-07-06
### Fixed
- fixes #21 - OS file.Location().ChangeDir(something/) should not affect location
- fixes #44 - make S3 waitUntilFileExists Exists error more descriptive of root error
- fixes #45 - fix ASCII diagram alignment for SFTP doc
### Added
- Improved test coverage for os.FileSystem

## [5.5.3] - 2020-05-11
### Fixed
- Addresses an issue where writes/touch calls on the vfs.File backend did not work properly on AWS-hosted SFTP environments. (See https://github.com/pkg/sftp/pull/310/files)

## [5.5.2] - 2020-04-23
### Fixed
- Ensure that writing truncates existing file. Fixes #40

## [5.5.1] - 2020-02-20
### Fixed
- Ensure that spaces (url encoded or not) in filenames and paths work as expected when copying (particularly for s3 to s3 native copyObject). Fixes #36.

## [5.5.0] - 2019-09-09
### Added
- SFTP backend vfs implementation

## [5.4.0] - 2019-08-24
### Added
- Added fallback to TouchCopy for S3/GCS implementations for CopyTo and MoveTo operations between files and locations which use different authentication and region configurations. When possible, the directory copy/move operations will be used by the underlying clients.

## [5.3.0] - 2019-08-24
### Added
- ACL can now be passed in as an s3.Option value. See
https://docs.aws.amazon.com/AmazonS3/latest/dev/acl-overview.html#canned-acl for values.

## [5.2.3] - 2019-08-07
### Fixed
- The GS implementation of location.List() returned an empty string for files found inside a persistent "folder" object
created in the UI or by creating a zero-length object ending with "/".  These objects are now ignored.
- Fixed a gs-to-gs copy bug that became visible with integration tests added in v5.2.2.

## [5.2.2] - 2019-07-17
### Fixed
- The OS implementation of file.MoveToLocation() now ensures that the target directory exists before attempting to move the file

## [5.2.1] - 2019-07-17
### Fixed
- Missing error check in utils.UpdateLastModifiedByMoving()
- Minor goreportcard checks failed. Now 100%

## [5.2.0] - 2019-07-16
### Added
- In-Memory backend vfs implementation
- Included the in-memory backend to the list of registered backends used in backend_integration_test
- Checking for existence at the start of various File functions (size, seek, etc) and returning and error if the file does not exist on the OS backend
- Tests in  backend_integration_test that ensure that operations done on non-existent files throw an error
- mem.md in vfs/docs, updated link to it in the README.md
### Fixed
- Relative path validation in utils.go now disallows empty names
### Changed
- utils_test.go now expects an empty string NOT to validate
- updated README to include "Touch()" definition under the File interface rather than the Location interface
- updated README to exclude "in-memory-backend" from the list of ideas

## [5.1.0] - 2019-07-08
### Added
- Added Touch() method to File interface and implemented in each backend.
- Increased test coverage in both os and s3 backends.

## [5.0.0] - 2019-06-18
### Changed
- Defined stricter definitions in interfaces, largely related to input requirements being more
URI compliant.
- FileSystem's NewFile and NewLocation required absolute paths.  Locations NewFile and NewLocation require relative paths.
- Added/Updated several new utils functions for URI validation across implementations.
- Ensure native methods are being used for atomic functions like copy or move/rename where possible
- Document expected behavior with empty readers in all copy and move function as well as io.Copy
- ListByPrefix now allows relative paths.
### Added
- Integration test suite for backend developers that ensures expected interface behaviors and tests interactions
between implementations.
- Examples of io.Copy usage in docs.
### Fixed
- Fixed [#10](https://github.com/C2FO/vfs/issues/10)
- Fixed vfssimple bug that would return os file system if the uri had the word 'file' anywhere in it even if was s3, like s3://bucket/path/to/file.txt
- Fixed bug where MoveToLocation was returning the old file with updated location rather
than a brand new file with new location.  Since File may represent a non-existent file, the original file should still be valid.

## [4.0.0] - 2019-05-22

### Release Notes

1. Added the Retry() method to the FileSystem interface, along with a no-op default retryer.
2. Integrated the newly defined retryer interface into the GCS implementation of VFS and now allow the retry method to be injected as a FileSystem option.
3. Integrated the request.Retryer from the s3 client as an injectable implementation for the S3 vfs.Option.

### Upgrade steps

With v4.0.0, we introduced the ability to add a 'retry' option to each registered file system. This version bump will require an update to any existing FileSystem implementations. If a custom retryer is not required by the implemented file system, the default retryer can be returned.

```
func (fs *FileSystem) Retry() vfs.Retry {
	return vfs.DefaultRetryer()
}
```

## [3.0.0] - 2019-04-22

Initial release for go modules compliant project.

## [2.1.4] - 2019-04-05
### Fixed
- Remove go modules from v2 since we don't prefix path with `/v2`.
  See github.com/c2fo/vfs/issues/14.<|MERGE_RESOLUTION|>--- conflicted
+++ resolved
@@ -6,11 +6,10 @@
 
 ## [Unreleased]
 ### Added
-<<<<<<< HEAD
 - Add more error wrapping to public functions. Fixes #176.
-=======
+
+### Fixed
 - Remove redundant err check. Fixes #252.
->>>>>>> e96a4fc2
 
 ### Security
 - Update jwt/v5 to v5.2.2.
