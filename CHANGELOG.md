# Changelog
All notable changes to this project will be documented in this file.

The format is based on [Keep a Changelog](https://keepachangelog.com/en/1.0.0/),
and this project adheres to [Semantic Versioning](https://semver.org/spec/v2.0.0.html).
## [Unreleased]

<<<<<<< HEAD
- Add DeleteAllVersions option support for Azure to remove all versions of a file
=======
### Fixed
- Fixed golangci-lint issues
>>>>>>> b6fe23ab

## [6.4.0]

### Added
- Add DeleteAllVersions option support for S3 to remove all versions of a file
- Add DeleteAllVersions option support for GS to remove all versions of a file

### Security
- Update dependencies
- Update .gvmrc

## [6.3.0]
### Security
- Update go.mod min version to Go 1.17
- Update actions/setup-go action to v3
- Update actions/checkout action to v3
- Update golangci/golangci-lint-action action to v3
- Update actions to test only supported Go versions (1.17, 1.18)
- Updated dependencies (ie, Google Cloud, Azure, AWS sdks)

## [6.2.0]
### Added
- Add S3 option ForcePathStyle.  Fixes #96
- Add S3 option DisableServerSideEncryption. Fixes #98

## [6.1.0]
### Added
- Added utils.PathToURI() func to change path to OS URI.  resolves #112

## [6.0.2]
### Fixed
- fixed linting issues with missing godoc on exported functions and new build tag formatting.
- fixed #92 (broken by #72) where calling ListByPrefix() was fail from non-root locations when calling file-level prefixes.
- fixed azure helper func for vfssimple, ensuring it works on File URIs in addition to Location URIs
- fixed #97 by updating vfssimple logic to ensure the most specific registered backend that matches a url is used, not just the first one it comes across.  Updated vfssimple docs.
- Added vfssimple tests.  Zero to 100% coverage.
- Fix codecov validation which got lost when converting to github actions.  Removed .travis.yml.

## [6.0.1] - 2021-11-07
### Fixed
- fixed #103 Ensures that sftp backend closed underlying SSH connection on autodisconnect, not just SFTP subsystem.

## [6.0.0] - 2021-09-29
### Changed
- Modified sftp Key Exchange option to accept an array instead of a string, allowing multiple kex algorithms

### Upgrade steps

With v6.0.0, sftp.Options struct changed to accept an array of Key Exchange algorithms rather than a string. To update, change the syntax of the auth commands. 
```
"keyExchanges":"diffie-hellman-group-a256"
```
becomes 
```
"keyExchanges":["diffie-hellman-group-a256"]
```

## [5.10.0] - 2021-09-16
### Changed
- Modified S3 file.go so that on the initial read when the remote file is downloaded, a temporary file is locally created
using concurrent go routines to download parts of the file vs. a single request to download the whole object
### Fixed
- Fixed #100 Rolled back Seek validation before Copy or Move in SFTP backend due to bug on some SFTP servers and how we cache open "file handles"

## [5.9.0] - 2021-09-07
### Added
- Add support (and tests) for Go 1.17. Updated dependencies.
- Updated golanci.yml config.
### Fixed
- fixed broken backend integration test.

## [5.8.0] - 2021-08-24
### Fixed
- fixed #82 Return error when CopyTo/MoveTo functions are called when Seek offset is not (0,0) for all backends,
not just GCS.
- fixed #84 where sftp connections were never disconnected in a long-lived app.  Added Close to sftp backend Client interface.  Close client automatically 10 seconds (configurable in Options) after connecting unless reset by calling some server request action.
### Deprecated
- Deprecating utils.TouchCopy (#89).
### Added
- Added utils.TouchCopyBuffered(#89). TouchCopyBuffered uses a min buffer size of 256MB and allows for a
  custom buffer size to be set with filesystem options. Improves large file transfer with negligible impact on smaller file transfers.

## [5.7.0] - 2021-07-23
### Added
- Add support of keyexchanges algorithm as a sftp option

## [5.6.0] - 2021-07-19
### Fixed
- fixed #71 Listing a Google Cloud Storage bucket does not return things in the root of the bucket
- fixed #78 Return error when CopyTo/MoveTo functions are called when Seek offset is not (0,0) for GS
### Performance
- fixed #74 utils.TouchCopy() unnecessarily calls file.Size()

## [5.5.7] - 2021-05-12
### Fixed
- fixed: do not offset number of bytes read for memfs (#70) Jeffrey Larson <jeffothy@gmail.com>
- fixed S3 VFS backend throws an error when you open then close a file.  shivanigaurh-c2fo
- fixed minor markdown doc formatting of type headers
### Added
- Add Azure Blob Storage backend. Dusty McIlvain <dustin.mcilvain@c2fo.com>
- Add github actions for testing and linting (golangci-lint)

## [5.5.6] - 2021-02-07
### Fixed
- fixed failing test due to CI asking for mod tidy.
- fixed ineffectual assignment failures keeping vfs from achieving 100% in goreportcard.
- fixed #48 bug where 'invalid cross-device link' error occurs when renaming os files that are found on different devices/volumes including temp dirs.
- fixed #53 bug where s3 file tests were failing due to a deferred removal of a temp file.

### Security
- Upgraded dependencies.  Required regen of S3 API mock due to a couple new methods.
  SSH returns a different error  text since Go 1.14 (only affects 1 test).

## [5.5.5] - 2020-12-11
### Fixed
- fixes #49 - Update sftp.Options struct tags

## [5.5.4] - 2020-07-06
### Fixed
- fixes #21 - OS file.Location().ChangeDir(something/) should not affect location
- fixes #44 - make S3 waitUntilFileExists Exists error more descriptive of root error
- fixes #45 - fix ASCII diagram alignment for SFTP doc
### Added
- Improved test coverage for os.FileSystem

## [5.5.3] - 2020-05-11
### Fixed
- Addresses an issue where writes/touch calls on the vfs.File backend did not work properly on AWS-hosted SFTP environments. (See https://github.com/pkg/sftp/pull/310/files)

## [5.5.2] - 2020-04-23
### Fixed
- Ensure that writing truncates existing file. Fixes #40

## [5.5.1] - 2020-02-20
### Fixed
- Ensure that spaces (url encoded or not) in filenames and paths work as expected when copying (particularly for s3 to s3 native copyObject). Fixes #36.

## [5.5.0] - 2019-09-09
### Added
- SFTP backend vfs implementation

## [5.4.0] - 2019-08-24
### Added
- Added fallback to TouchCopy for S3/GCS implementations for CopyTo and MoveTo operations between files and locations which use different authentication and region configurations. When possible, the directory copy/move operations will be used by the underlying clients.

## [5.3.0] - 2019-08-24
### Added
- ACL can now be passed in as an s3.Option value. See 
https://docs.aws.amazon.com/AmazonS3/latest/dev/acl-overview.html#canned-acl for values.

## [5.2.3] - 2019-08-07
### Fixed
- The GS implementation of location.List() returned an empty string for files found inside a persistent "folder" object
created in the UI or by createing a zero-length object ending with "/".  These objects are now ignored.
- Fixed a gs-to-gs copy bug that became visible with integration tests aded in v5.2.2.

## [5.2.2] - 2019-07-17
### Fixed
- The OS implementation of file.MoveToLocation() now ensures that the target directory exists before attempting to move the file

## [5.2.1] - 2019-07-17
### Fixed
- Missing error check in utils.UpdateLastModifiedByMoving()
- Minor goreportcard checks failed. Now 100%

## [5.2.0] - 2019-07-16
### Added
- In-Memory backend vfs implementation
- Included the in-memory backend to the list of registered backends used in backend_integration_test
- Checking for existence at the start of various File functions (size, seek, etc) and returning and error if the file does not exist on the OS backend
- Tests in  backend_integration_test that ensure that operations done on non-existent files throw an error
- mem.md in vfs/docs, updated link to it in the README.md
### Fixed
- Relative path validation in utils.go now disallows empty names
### Changed
- utils_test.go now expects an empty string NOT to validate
- updated README to include "Touch()" definition under the File interface rather than the Location interface
- updated README to exclude "in-memory-backend" from the list of ideas


## [5.1.0] - 2019-07-08
### Added
- Added Touch() method to File interface and implemented in each backend.
- Increased test coverage in both os and s3 backends.

## [5.0.0] - 2019-06-18
### Changed
- Defined stricter definitions in interfaces, largely related to input requiements being more
URI compliant.
- FileSystem's NewFile and NewLocation required absolute paths.  Locations NewFile and NewLocation require relative paths.
- Added/Updated several new utils functions for URI validation across implementations.
- Ensure native methods are being used for atomic functions like copy or move/rename where possible
- Document expected behavior with empty readers in all copy and move function as well as io.Copy
- ListByPrefix now allows relative paths.
### Added
- Integration test suite for backened developers that ensures expected interface behaviors and tests interactions
between implementations.
- Examples of io.Copy usage in docs.
### Fixed
- Fixed [#10](https://github.com/C2FO/vfs/issues/10)
- Fixed vfssimple bug that would return os file system if the uri had the word 'file' anywhere in it even if was s3, like s3://bucket/path/to/file.txt
- Fixed bug where MoveToLocation was returning the old file with updated location rather
than a brand new file with new location.  Since File may represent a non-existent file, the original file should still be valid.

## [4.0.0] - 2019-05-22

### Release Notes

1. Added the Retry() method to the FileSystem interface, along with a no-op default retryer.
2. Integrated the newly defined retryer interface into the GCS implementation of VFS and now allow the retry method to be injected as a FileSystem option.
3. Integrated the request.Retryer from the s3 client as an injectable implementation for the S3 vfs.Option. 

### Upgrade steps

With v4.0.0, we introduced the ability to add a 'retry' option to each registered file system. This version bump will require an update to any existing FileSystem implementations. If a custom retryer is not required by the implemented file system, the default retryer can be returned.

```
func (fs *FileSystem) Retry() vfs.Retry {
	return vfs.DefaultRetryer()
}
```

## [3.0.0] - 2019-04-22

Initial release for go modules compliant project.

## [2.1.4] - 2019-04-05
### Fixed
- Remove go modules from v2 since we don't prefix path with `/v2`.
  See github.com/c2fo/vfs/issues/14.<|MERGE_RESOLUTION|>--- conflicted
+++ resolved
@@ -5,12 +5,11 @@
 and this project adheres to [Semantic Versioning](https://semver.org/spec/v2.0.0.html).
 ## [Unreleased]
 
-<<<<<<< HEAD
+### Added
 - Add DeleteAllVersions option support for Azure to remove all versions of a file
-=======
+
 ### Fixed
 - Fixed golangci-lint issues
->>>>>>> b6fe23ab
 
 ## [6.4.0]
 
