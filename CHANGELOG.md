# Changelog
All notable changes to this project will be documented in this file.

The format is based on [Keep a Changelog](https://keepachangelog.com/en/1.1.0/),
and this project adheres to [Semantic Versioning](https://semver.org/spec/v2.0.0.html).

## [Unreleased]
### Fixed
<<<<<<< HEAD
- More reliable mock expectation assertions in unit tests.
=======
- Minor whitespace cleanup. 
- General spelling and grammar corrections.
>>>>>>> 166d0866

## [v7.8.1] - 2025-08-07
### Fixed
- Fixed typed nil pointer bug in sftp backend.  Fixes #274.

## [v7.8.0] - 2025-08-06
### Added
- updated github actions workflows to support multi-modules.

## [v7.7.0] - 2025-08-05
### Added
- Updated changelog.sh to include checks for mono go repo
- Added .prenup.yml
### Fixed
- fix golangci-lint issues (for v3)

## [v7.6.0] - 2025-08-04
### Added
- Updated mockery config to be v3 compatible.

### Fixed
- Fixes #268. Allow memory filesystem file.Seek to seek to larger than size position.

## [v7.5.1] - 2025-07-24
### Fixed
- Update error wrapping functions to check for nil errors. Fixes #266.

## [v7.5.0] - 2025-07-08
### Added
- Add ability to suppress AWS SDK v2 "WARN Response has no supported checksum. Not validating response payload."
### Security
- Updated dependencies and addressed dependabot issue #18 (CVE-2025-22868).

## [v7.4.1] - 2025-05-05
### Security
- Update dependencies to address a Cross-site Scripting vulnerability in golang.org/x/net. See [CVE-2025-12345](https://cve.mitre.org/cgi-bin/cvename.cgi?name=CVE-2025-12345) for details.

## [v7.4.0] - 2025-04-25
### Added
- contrib/lockfile which provides a portable advisory locking mechanism for VFS files that works across different backends.
### Security
- Updated golangci-lint config (v2) and related gh action (v7).

## [v7.3.0] - 2025-04-15
### Added
- Add more error wrapping to public functions. Fixes #176.

### Fixed
- Remove redundant err check. Fixes #252.

### Security
- Update jwt/v5 to v5.2.2.

## [v7.2.0] - 2025-04-11
### Added
- Added Username field to SFTP and FTP Options structs with environment variable support (VFS_SFTP_USERNAME and VFS_FTP_USERNAME). Fixes #242.

## [v7.1.0] - 2025-03-19
### Added
- Add GetClient functions for each backend to allow for direct access to the underlying client.  Fixes #245.
- Added go-test-coverage action and remove codecove action since it hasn't been uploading for a while.

## [v7.0.1] - 2025-03-18
### Fixes
- [#243](https://github.com/C2FO/vfs/issues/243) - gs backend fails with cloud.google.com/go/storage v1.51.0 due to new wrapped errors.

## [v7.0.0] - 2025-03-17
### Added
- Deprecated usage of Volume and ChangeDir.  Added Authority (to replace Volume).  Fixes #235.
- Deprecate Retry() method in FileSystem interface and related types.
- Deprecate vfs.Option type in favor of specific backend options passed by NewFileSystemOption.
- Add NewFileSystemOption to allow for options, clients, etc to be passed to the FileSystem constructor.  Fixes #238.
- New README.md with logo

### Changed
- S3 backend now returns an s3.Client instead of an s3iface.ClientAPI. *Breaking Change*
- S3 backend s3.Option.Retry field is now an aws.Retryer instead of a (aws) request.Retry. *Breaking Change*
- Azure backend now uses the schema `az://` instead of `https://`. *Breaking Change*
- Azure backend authority is now the blob container name, rather than host + container name. See [README.md](README.md#azure-backend). *Breaking Change*
- GS backend removed use of vfs.Retry in favor of gs.Retryer, which is a more specific type and is now on the fs.Filesystem rather than gs.Options.  Now set with functional option gs.WithRetryer. *BreakingChange*

## [v7.0.0-pre5] - 2025-03-17
### Added
- Add NewFileSystemOption to allow for options, clients, etc to be passed to the FileSystem constructor.  Fixes #238.
- Deprecate Retry() method in FileSystem interface and related types.
- Deprecate vfs.Option type in favor of specific backend options passed by NewFileSystemOption.
- Removed gs backend use of vfs.Retry in favor of gs.Retryer, which is a more specific type and is now on the fs.Filesystem rather than gs.Options.

## [v7.0.0-pre4] - 2025-03-12
### Added
- Deprecated usage of Volume and ChangeDir.  Added Authority (to replace Volume).  Fixes #235.

## [v7.0.0-pre3] - 2025-03-09
### Changed
- Azure backend now uses the schema `az://` instead of `https://`. *Breaking Change*
- Azure backend authority is now the blob container name, rather than host + container name. See [README.md](README.md#azure-backend). *Breaking Change*

## [v7.0.0-pre2] - 2025-03-08
### Fixed
- Fixed go.mod and paths to reflect v7

## [v7.0.0-pre1] - 2025-03-07
### Changed
- S3 backend now returns an s3.Client instead of an s3iface.ClientAPI. *Breaking Change*
- S3 backend s3.Option.Retry field is now an aws.Retryer instead of a (aws) request.Retry. *Breaking Change*

### Security
- S3 backend now uses the `aws-sdk-go-v2` library instead of the deprecated `aws-sdk-go`.
- Updated dependencies.

## [v6.26.0] - 2025-02-19
### Added
- Add support for role based authentication in s3 backend.

### Security
- Update dependencies.
- Update go from 1.22 to 1.23 (since 1.24 is out now).

### Documentation
- Update README.md with go version policy.

## [6.25.1] - 2025-01-09
### Fixed
- The intersection of features #208 and #213 was missed (during rebase).

## [6.25.0] - 2025-01-08
### Added
- Added NewFile option for Content-Type.
- Windows support in the os backend.
### Fixed
- Ability to run all unit tests on Windows.
- Deprecated delete.WithDeleteAllVersions in favor of delete.WithAllVersions.
### Security
- Switched to new Azure SDK (from deprecated github.com/Azure/azure-storage-blob-go)
- Updated dependencies

## [6.24.0] - 2024-12-16
### Security
- updated dependencies

## [6.23.0] - 2024-12-06
### Security
- updated dependencies

## [6.22.0] - 2024-11-06
### Fixed
- [#214](https://github.com/C2FO/vfs/issues/214) Fix issue where s3 backend didn't reset `readEOFSeen` flag when resetting the file cursor during Seek operations.

## [6.21.0] - 2024-11-04
### Fixed
- Unit Test improvements: report underlying unit tests errors, always run test cases in a sub-test, always use test suite functions, use more specific assert functions where possible.
- General spelling and grammar corrections everywhere.
- Normalize whitespace: Removed trailing whitespace and superfluous new lines.
- Ensure all mocked types are included in mockery configuration and regenerate.

## [6.20.0] - 2024-10-15
### Added
- Add IncludeInsecureCiphers option to FTP backend.  Fixes #204.

## [6.19.0] - 2024-09-13
### Added
- Add ability to set file permissions after writing an SFTP file. Resolves #202.

## [6.18.0] - 2024-09-12
### Added
- Updated mocks to use mockery Expecter.  Resolves #200.

## [6.17.0] - 2024-09-10
### Added
- Added additionally-supported HostKeyAlgorithms for SFTP backend.  Resolves #198.

## [6.16.0] - 2024-08-24
### Security
- Fixes #196 - Update to latest go and dependencies
  - Update .gvmrc to 1.23.0.
  - Update go.mod min version to Go 1.23.
  - Update actions to test only supported Go versions (1.22, 1.23).
  - Updated dependencies.
  - Update golangci-lint.yml for latest golang-ci-lint version.

## [6.15.1] - 2024-06-18
### Added
- Fixed #193 - Correct method signature for EncodeAuthority to not return an error.
- Updated dependencies.

## [6.15.0] - 2024-06-18
### Added
- Fixed #191 - Add a util functions to encode authority strictly following RFC 3986.

## [6.14.3] - 2024-06-11
### Fixed
- Fixed #189 - Update utils authority package to handle proper encoding/decoding of uri with reserved characters.

## [6.14.2] - 2024-05-30
### Fixed
- Fixed #187 - Update to latest jlaffaye/ftp library to fix issue where FTPS connections were failing due to a bug in the library. Also updated dataconn to continue even if it fails to MakeDir.

## [6.14.1] - 2024-05-28
### Fixed
- Fixed #185 - location.Exists was checking if a list entry was a directory but it was only checking the first entry.

## [6.14.0] - 2024-05-15
### Security
- updated dependencies

## [6.13.2] - 2024-05-15
### Fixed
- Fixed #182 - location.Exists was checking the wrong dir for existence.  Now it checks the file's parent dir for the subdir's existence.
- Corrected where file.Close() occurs then file.Location().NewFile("somefile.txt") but was not respecting the connection reset. Now it does.

## [6.13.1] - 2024-04-24
### Fixed
- Fixed #180 - SFTP backend now only opens files for W (instead of RW) except after read/seek. This should fix issues where server permission are write only.

## [6.13.0] - 2024-03-09
### Fixed
- Fixed #177 - SFTP MoveToFile fails if destination file already exists
### Added
- Updated all backends to use error wrapping for Read, Write, Close, Seek. #174
- Update GS backend to comply with new io integration test suite. #172

## [6.12.1] - 2024-02-23
### Fixed
- Fixed #170 - Fix bug where mem backend doesn't remove fs entries when location.DeleteFile is called

## [6.12.0] - 2024-02-23
### Added
- Fixed #167 - Update CopyToFile to defer file close so cursor is reset.
- Fixes #146 - Update S3 backend to comply with new io integration test suite. Update to no longer write to memory.
- Fixes #156 - Update os backend to comply with new io integration test suite
- Fixes #160 - Update mem backend to comply with new io integration test suite
### Security
- Fixes #165 - Update to latest go and dependencies
  - Update .gvmrc to 1.22.0.
  - Update go.mod min version to Go 1.22.
  - Update actions to test only supported Go versions (1.21, 1.22)
  - Updated dependencies (ie, Google Cloud, Azure, AWS sdks)

## [6.11.4] - 2024-03-08
### Fixed
- Fixed #177 - SFTP MoveToFile fails if destination file already exists

## [6.11.3] - 2024-02-02
### Fixed
- Fixed #158 bug. Updated sftp backend to fix issue where some servers return a generic error message when a file is opened for RW on Read().

## [6.11.2] - 2024-01-30
### Fixed
- Fixed #154 bug. Updated sftp backend to overwrite except after read/seek.

## [6.11.1] - 2024-01-22
### Fixed
- Fixed #152 bug where s3 backend failed to read empty files

## [6.11.0] - 2024-01-22
### Added
- Added support for hmac-sha1 and hmac-sha1-96 and removed hmac-ripemd160

## [6.10.0] - 2023-12-28
### Fixed
- fixed #145 - Remove use of local temp file when reading/seeking from s3 files.  This should improve performance by allowing streaming reads from s3 files.
### Added
- fixes #149 - Add overridable default HostKeyAlgorithms, Ciphers, MACs, and KeyExchanges

## [6.9.1] - 2023-11-21
### Fixed
- fixed sftp backend to consider configured ports other than 22

## [6.9.0] - 2023-09-27

### Security
- Update .gvmrc to 1.21.1. Fixes #143.
- Update go.mod min version to Go 1.20.
- Update actions to test only supported Go versions (1.20, 1.21)
- Updated dependencies (ie, Google Cloud, Azure, AWS sdks)

## [6.8.0] - 2023-07-29
### Added
- ftp backend to support connection via FTP, FTPS (implicit TLS), and FTPES (explicit TLS).

## [6.7.0] - 2023-05-13

### Security
- Update go.mod min version to Go 1.18. Fixes #139.
- Update actions to test only supported Go versions (1.19, 1.20)
- Updated dependencies (ie, Google Cloud, Azure, AWS sdks)

## [6.6.0] - 2022-10-25
### Fixed
- fixed #129(cdd4143) Resolve failing golangci-lint - elliotwutingfeng
- fixed #133 Replaced usage of deprecated ioutil functions with os and io equivalents.

### Security
- Update go.mod min version to Go 1.18. Fixes #131.
- Update actions to test only supported Go versions (1.18, 1.19)
- Updated dependencies (ie, Google Cloud, Azure, AWS sdks)

## [6.5.2] - 2022-07-08
### Fixed
- fixed edge cases where in-memory files either weren't found when they should be, or didn't reset state on new writes

### Fixed
- Replaced pre-generated ssh keypair in sftp options tests with auto-generated pair to remediate false-positive security alerts for hard-coded credentials.

## [6.5.1] - 2022-07-08

### Fixed
- Fixed the azure deleteAllVersions to fetch versions using file path instead of location path

## [6.5.0] - 2022-07-08

### Added
- Add DeleteAllVersions option support for Azure to remove all versions of a file

### Fixed
- Fixed golangci-lint issues
- Fixed #90 - integration were tests failing on move for mem-to-mem move and bad mutex unlock call when doing mem to non-mem move

## [6.4.0] - 2022-06-27

### Added
- Add DeleteAllVersions option support for S3 to remove all versions of a file
- Add DeleteAllVersions option support for GS to remove all versions of a file

### Security
- Update dependencies
- Update .gvmrc

## [6.3.0] - 2022-05-16
### Security
- Update go.mod min version to Go 1.17
- Update actions/setup-go action to v3
- Update actions/checkout action to v3
- Update golangci/golangci-lint-action action to v3
- Update actions to test only supported Go versions (1.17, 1.18)
- Updated dependencies (ie, Google Cloud, Azure, AWS sdks)

## [6.2.0] - 2022-04-28
### Added
- Add S3 option ForcePathStyle.  Fixes #96
- Add S3 option DisableServerSideEncryption. Fixes #98

## [6.1.0] - 2022-02-18
### Added
- Added utils.PathToURI() func to change path to OS URI.  resolves #112

## [6.0.2] - 2021-12-03
### Fixed
- fixed linting issues with missing godoc on exported functions and new build tag formatting.
- fixed #92 (broken by #72) where calling ListByPrefix() was fail from non-root locations when calling file-level prefixes.
- fixed azure helper func for vfssimple, ensuring it works on File URIs in addition to Location URIs
- fixed #97 by updating vfssimple logic to ensure the most specific registered backend that matches a url is used, not just the first one it comes across.  Updated vfssimple docs.
- Added vfssimple tests.  Zero to 100% coverage.
- Fix codecov validation which got lost when converting to github actions.  Removed .travis.yml.

## [6.0.1] - 2021-11-07
### Fixed
- fixed #103 Ensures that sftp backend closed underlying SSH connection on autodisconnect, not just SFTP subsystem.

## [6.0.0] - 2021-09-29
### Changed
- Modified sftp Key Exchange option to accept an array instead of a string, allowing multiple kex algorithms

### Upgrade steps

With v6.0.0, sftp.Options struct changed to accept an array of Key Exchange algorithms rather than a string. To update, change the syntax of the auth commands.
```
"keyExchanges":"diffie-hellman-group-a256"
```
becomes
```
"keyExchanges":["diffie-hellman-group-a256"]
```

## [5.10.0] - 2021-09-16
### Changed
- Modified S3 file.go so that on the initial read when the remote file is downloaded, a temporary file is locally created
using concurrent go routines to download parts of the file vs. a single request to download the whole object
### Fixed
- Fixed #100 Rolled back Seek validation before Copy or Move in SFTP backend due to bug on some SFTP servers and how we cache open "file handles"

## [5.9.0] - 2021-09-07
### Added
- Add support (and tests) for Go 1.17. Updated dependencies.
- Updated golangci.yml config.
### Fixed
- fixed broken backend integration test.

## [5.8.0] - 2021-08-24
### Fixed
- fixed #82 Return error when CopyTo/MoveTo functions are called when Seek offset is not (0,0) for all backends,
not just GCS.
- fixed #84 where sftp connections were never disconnected in a long-lived app.  Added Close to sftp backend Client interface.  Close client automatically 10 seconds (configurable in Options) after connecting unless reset by calling some server request action.
### Deprecated
- Deprecating utils.TouchCopy (#89).
### Added
- Added utils.TouchCopyBuffered(#89). TouchCopyBuffered uses a min buffer size of 256MB and allows for a
  custom buffer size to be set with filesystem options. Improves large file transfer with negligible impact on smaller file transfers.

## [5.7.0] - 2021-07-23
### Added
- Add support of keyexchanges algorithm as a sftp option

## [5.6.0] - 2021-07-19
### Fixed
- fixed #71 Listing a Google Cloud Storage bucket does not return things in the root of the bucket
- fixed #78 Return error when CopyTo/MoveTo functions are called when Seek offset is not (0,0) for GS
### Performance
- fixed #74 utils.TouchCopy() unnecessarily calls file.Size()

## [5.5.7] - 2021-05-12
### Fixed
- fixed: do not offset number of bytes read for memfs (#70) Jeffrey Larson <jeffothy@gmail.com>
- fixed S3 VFS backend throws an error when you open then close a file.  shivanigaurh-c2fo
- fixed minor markdown doc formatting of type headers
### Added
- Add Azure Blob Storage backend. Dusty McIlvain <dustin.mcilvain@c2fo.com>
- Add github actions for testing and linting (golangci-lint)

## [5.5.6] - 2021-02-07
### Fixed
- fixed failing test due to CI asking for mod tidy.
- fixed ineffectual assignment failures keeping vfs from achieving 100% in goreportcard.
- fixed #48 bug where 'invalid cross-device link' error occurs when renaming os files that are found on different devices/volumes including temp dirs.
- fixed #53 bug where s3 file tests were failing due to a deferred removal of a temp file.

### Security
- Upgraded dependencies.  Required regen of S3 API mock due to a couple new methods.
  SSH returns a different error  text since Go 1.14 (only affects 1 test).

## [5.5.5] - 2020-12-11
### Fixed
- fixes #49 - Update sftp.Options struct tags

## [5.5.4] - 2020-07-06
### Fixed
- fixes #21 - OS file.Location().ChangeDir(something/) should not affect location
- fixes #44 - make S3 waitUntilFileExists Exists error more descriptive of root error
- fixes #45 - fix ASCII diagram alignment for SFTP doc
### Added
- Improved test coverage for os.FileSystem

## [5.5.3] - 2020-05-11
### Fixed
- Addresses an issue where writes/touch calls on the vfs.File backend did not work properly on AWS-hosted SFTP environments. (See https://github.com/pkg/sftp/pull/310/files)

## [5.5.2] - 2020-04-23
### Fixed
- Ensure that writing truncates existing file. Fixes #40

## [5.5.1] - 2020-02-20
### Fixed
- Ensure that spaces (url encoded or not) in filenames and paths work as expected when copying (particularly for s3 to s3 native copyObject). Fixes #36.

## [5.5.0] - 2019-09-09
### Added
- SFTP backend vfs implementation

## [5.4.0] - 2019-08-24
### Added
- Added fallback to TouchCopy for S3/GCS implementations for CopyTo and MoveTo operations between files and locations which use different authentication and region configurations. When possible, the directory copy/move operations will be used by the underlying clients.

## [5.3.0] - 2019-08-24
### Added
- ACL can now be passed in as an s3.Option value. See
https://docs.aws.amazon.com/AmazonS3/latest/dev/acl-overview.html#canned-acl for values.

## [5.2.3] - 2019-08-07
### Fixed
- The GS implementation of location.List() returned an empty string for files found inside a persistent "folder" object
created in the UI or by creating a zero-length object ending with "/".  These objects are now ignored.
- Fixed a gs-to-gs copy bug that became visible with integration tests added in v5.2.2.

## [5.2.2] - 2019-07-17
### Fixed
- The OS implementation of file.MoveToLocation() now ensures that the target directory exists before attempting to move the file

## [5.2.1] - 2019-07-17
### Fixed
- Missing error check in utils.UpdateLastModifiedByMoving()
- Minor goreportcard checks failed. Now 100%

## [5.2.0] - 2019-07-16
### Added
- In-Memory backend vfs implementation
- Included the in-memory backend to the list of registered backends used in backend_integration_test
- Checking for existence at the start of various File functions (size, seek, etc) and returning and error if the file does not exist on the OS backend
- Tests in  backend_integration_test that ensure that operations done on non-existent files throw an error
- mem.md in vfs/docs, updated link to it in the README.md
### Fixed
- Relative path validation in utils.go now disallows empty names
### Changed
- utils_test.go now expects an empty string NOT to validate
- updated README to include "Touch()" definition under the File interface rather than the Location interface
- updated README to exclude "in-memory-backend" from the list of ideas

## [5.1.0] - 2019-07-08
### Added
- Added Touch() method to File interface and implemented in each backend.
- Increased test coverage in both os and s3 backends.

## [5.0.0] - 2019-06-18
### Changed
- Defined stricter definitions in interfaces, largely related to input requirements being more
URI compliant.
- FileSystem's NewFile and NewLocation required absolute paths.  Locations NewFile and NewLocation require relative paths.
- Added/Updated several new utils functions for URI validation across implementations.
- Ensure native methods are being used for atomic functions like copy or move/rename where possible
- Document expected behavior with empty readers in all copy and move function as well as io.Copy
- ListByPrefix now allows relative paths.
### Added
- Integration test suite for backend developers that ensures expected interface behaviors and tests interactions
between implementations.
- Examples of io.Copy usage in docs.
### Fixed
- Fixed [#10](https://github.com/C2FO/vfs/issues/10)
- Fixed vfssimple bug that would return os file system if the uri had the word 'file' anywhere in it even if was s3, like s3://bucket/path/to/file.txt
- Fixed bug where MoveToLocation was returning the old file with updated location rather
than a brand new file with new location.  Since File may represent a non-existent file, the original file should still be valid.

## [4.0.0] - 2019-05-22

### Release Notes

1. Added the Retry() method to the FileSystem interface, along with a no-op default retryer.
2. Integrated the newly defined retryer interface into the GCS implementation of VFS and now allow the retry method to be injected as a FileSystem option.
3. Integrated the request.Retryer from the s3 client as an injectable implementation for the S3 vfs.Option.

### Upgrade steps

With v4.0.0, we introduced the ability to add a 'retry' option to each registered file system. This version bump will require an update to any existing FileSystem implementations. If a custom retryer is not required by the implemented file system, the default retryer can be returned.

```
func (fs *FileSystem) Retry() vfs.Retry {
	return vfs.DefaultRetryer()
}
```

## [3.0.0] - 2019-04-22

Initial release for go modules compliant project.

## [2.1.4] - 2019-04-05
### Fixed
- Remove go modules from v2 since we don't prefix path with `/v2`.
  See github.com/c2fo/vfs/issues/14.<|MERGE_RESOLUTION|>--- conflicted
+++ resolved
@@ -6,12 +6,9 @@
 
 ## [Unreleased]
 ### Fixed
-<<<<<<< HEAD
 - More reliable mock expectation assertions in unit tests.
-=======
 - Minor whitespace cleanup. 
 - General spelling and grammar corrections.
->>>>>>> 166d0866
 
 ## [v7.8.1] - 2025-08-07
 ### Fixed
