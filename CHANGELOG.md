# Changelog
All notable changes to this project will be documented in this file.

The format is based on [Keep a Changelog](https://keepachangelog.com/en/1.1.0/),
and this project adheres to [Semantic Versioning](https://semver.org/spec/v2.0.0.html).

## [Unreleased]
### Style
<<<<<<< HEAD
- Use walrus assignment where possible.
=======
- Use the `any` keyword where possible.
>>>>>>> d0b7c6a9

## [v7.10.0] - 2025-10-07
### Security
- Updated dependencies.
- Updated go v1.23 to v1.24.
- Updated gh action versions.
### Fixed
- Fixed Authority tests broken by stricter parsing of IPv6 address by go 1.24.

## [v7.9.0] - 2025-10-07
### Added
- Added ConnectTimeout option (default 30s) to sftp backend configurable via WithOption or WithConnectTimeout.

## [v7.8.3] - 2025-10-02
### Fixed
- Fixes #289. Inverted logic in SFTP connTimerStart causing premature connection closes

## [v7.8.2] - 2025-09-16
### Fixed
- Use Mockery for Azure unit tests.
- Use more appropriate unit test assertion patterns where possible.
- More reliable mock expectation assertions in unit tests.
- Minor whitespace cleanup. 
- General spelling and grammar corrections.
- Enable testifylint in golangci-lint and fix associated issues.
- Enable 9 other various golangci-lint linters and fix associated issues.
- Check `vfsintegration` tests for lint issues.
- Remove unnecessary mockery types and regenerate with the latest version.
- Use the shared `utils.Ptr` func everywhere.
- Fix typed nil pointer bug in sftp backend.  Fixes #287.

## [v7.8.1] - 2025-08-07
### Fixed
- Fixed typed nil pointer bug in sftp backend.  Fixes #274.

## [v7.8.0] - 2025-08-06
### Added
- updated github actions workflows to support multi-modules.

## [v7.7.0] - 2025-08-05
### Added
- Updated changelog.sh to include checks for mono go repo
- Added .prenup.yml
### Fixed
- fix golangci-lint issues (for v3)

## [v7.6.0] - 2025-08-04
### Added
- Updated mockery config to be v3 compatible.

### Fixed
- Fixes #268. Allow memory filesystem file.Seek to seek to larger than size position.

## [v7.5.1] - 2025-07-24
### Fixed
- Update error wrapping functions to check for nil errors. Fixes #266.

## [v7.5.0] - 2025-07-08
### Added
- Add ability to suppress AWS SDK v2 "WARN Response has no supported checksum. Not validating response payload."
### Securtiy
- Updated dependencies and addressed dependabot issue #18 (CVE-2025-22868).

## [v7.4.1] - 2025-05-05
### Security
- Update dependencies to address a Cross-site Scripting vulnerability in golang.org/x/net. See [CVE-2025-12345](https://cve.mitre.org/cgi-bin/cvename.cgi?name=CVE-2025-12345) for details.

## [v7.4.0] - 2025-04-25
### Added
- contrib/lockfile which provides a portable advisory locking mechanism for VFS files that works across different backends.
### Security
- Updated golangci-lint config (v2) and related gh action (v7).

## [v7.3.0] - 2025-04-15
### Added
- Add more error wrapping to public functions. Fixes #176.

### Fixed
- Remove redundant err check. Fixes #252.

### Security
- Update jwt/v5 to v5.2.2.

## [v7.2.0] - 2025-04-11
### Added
- Added Username field to SFTP and FTP Options structs with environment variable support (VFS_SFTP_USERNAME and VFS_FTP_USERNAME). Fixes #242.

## [v7.1.0] - 2025-03-19
### Added
- Add GetClient functions for each backend to allow for direct access to the underlying client.  Fixes #245.
- Added go-test-coverage action and remove codecove action since it hasn't been uploading for a while.

## [v7.0.1] - 2025-03-18
### Fixes
- [#243](https://github.com/C2FO/vfs/issues/243) - gs backend fails with cloud.google.com/go/storage v1.51.0 due to new wrapped errors.

## [v7.0.0] - 2025-03-17
### Added
- Deprecated usage of Volume and ChangeDir.  Added Authority (to replace Volume).  Fixes #235.
- Deprecate Retry() method in FileSystem interface and related types.
- Deprecate vfs.Option type in favor of specific backend options passed by NewFileSystemOption.
- Add NewFileSystemOption to allow for options, clients, etc to be passed to the FileSystem constructor.  Fixes #238.
- New README.md with logo

### Changed
- S3 backend now returns an s3.Client instead of an s3iface.ClientAPI. *Breaking Change*
- S3 backend s3.Option.Retry field is now an aws.Retryer instead of a (aws) request.Retry. *Breaking Change*
- Azure backend now uses the schema `az://` instead of `https://`. *Breaking Change*
- Azure backend authority is now the blob container name, rather than host + container name. See [README.md](README.md#azure-backend). *Breaking Change*
- GS backend removed use of vfs.Retry in favor of gs.Retryer, which is a more specific type and is now on the fs.Filesystem rather than gs.Options.  Now set with functional option gs.WithRetryer. *BreakingChange*

## [v7.0.0-pre5] - 2025-03-17
### Added
- Add NewFileSystemOption to allow for options, clients, etc to be passed to the FileSystem constructor.  Fixes #238.
- Deprecate Retry() method in FileSystem interface and related types.
- Deprecate vfs.Option type in favor of specific backend options passed by NewFileSystemOption.
- Removed gs backend use of vfs.Retry in favor of gs.Retryer, which is a more specific type and is now on the fs.Filesystem rather than gs.Options.

## [v7.0.0-pre4] - 2025-03-12
### Added
- Deprecated usage of Volume and ChangeDir.  Added Authority (to replace Volume).  Fixes #235.

## [v7.0.0-pre3] - 2025-03-09
### Changed
- Azure backend now uses the schema `az://` instead of `https://`. *Breaking Change*
- Azure backend authority is now the blob container name, rather than host + container name. See [README.md](README.md#azure-backend). *Breaking Change*

## [v7.0.0-pre2] - 2025-03-08
### Fixed
- Fixed go.mod and paths to reflect v7

## [v7.0.0-pre1] - 2025-03-07
### Changed
- S3 backend now returns an s3.Client instead of an s3iface.ClientAPI. *Breaking Change*
- S3 backend s3.Option.Retry field is now an aws.Retryer instead of a (aws) request.Retry. *Breaking Change*

### Security
- S3 backend now uses the `aws-sdk-go-v2` library instead of the deprecated `aws-sdk-go`.
- Updated dependencies.

## [v6.26.0] - 2025-02-19
### Added
- Add support for role based authentication in s3 backend.

### Security
- Update dependencies.
- Update go from 1.22 to 1.23 (since 1.24 is out now).

### Documentation
- Update README.md with go version policy.

## [6.25.1] - 2025-01-09
### Fixed
- The intersection of features #208 and #213 was missed (during rebase).

## [6.25.0] - 2025-01-08
### Added
- Added NewFile option for Content-Type.
- Windows support in the os backend.
### Fixed
- Ability to run all unit tests on Windows.
- Deprecated delete.WithDeleteAllVersions in favor of delete.WithAllVersions.
### Security
- Switched to new Azure SDK (from deprecated github.com/Azure/azure-storage-blob-go)
- Updated dependencies

## [6.24.0] - 2024-12-16
### Security
- updated dependencies

## [6.23.0] - 2024-12-06
### Security
- updated dependencies

## [6.22.0] - 2024-11-06
### Fixed
- [#214](https://github.com/C2FO/vfs/issues/214) Fix issue where s3 backend didn't reset `readEOFSeen` flag when resetting the file cursor during Seek operations.
 
## [6.21.0] - 2024-11-04
### Fixed
- Unit Test improvements: report underlying unit tests errors, always run test cases in a sub-test, always use test suite functions, use more specific assert functions where possible.
- General spelling and grammar corrections everywhere.
- Normalize whitespace: Removed trailing whitespace and superfluous new lines.
- Ensure all mocked types are included in mockery configuration and regenerate.

## [6.20.0] - 2024-10-15
### Added
- Add IncludeInsecureCiphers option to FTP backend.  Fixes #204.

## [6.19.0] - 2024-09-13
### Added
- Add ability to set file permissions after writing an SFTP file. Resolves #202.

## [6.18.0] - 2024-09-12
### Added
- Updated mocks to use mockery Expecter.  Resolves #200.

## [6.17.0] - 2024-09-10
### Added
- Added additionally-supported HostKeyAlgorithms for SFTP backend.  Resolves #198.

## [6.16.0] - 2024-08-24
### Security
- Fixes #196 - Update to latest go and dependencies
  - Update .gvmrc to 1.23.0.
  - Update go.mod min version to Go 1.23.
  - Update actions to test only supported Go versions (1.22, 1.23).
  - Updated dependencies.
  - Update golangci-lint.yml for latest golang-ci-lint version.

## [6.15.1] - 2024-06-18
### Added
- Fixed #193 - Correct method signature for EncodeAuthority to not return an error.
- Updated dependencies.

## [6.15.0] - 2024-06-18
### Added
- Fixed #191 - Add a util functions to encode authority strictly following RFC 3986.

## [6.14.3] - 2024-06-11
### Fixed
- Fixed #189 - Update utils authority package to handle proper encoding/decoding of uri with reserved characters.

## [6.14.2] - 2024-05-30
### Fixed
- Fixed #187 - Update to latest jlaffaye/ftp library to fix issue where FTPS connections were failing due to a bug in the library. Also updated dataconn to continue even if it fails to MakeDir.

## [6.14.1] - 2024-05-28
### Fixed
- Fixed #185 - location.Exists was checking if a list entry was a directory but it was only checking the first entry.

## [6.14.0] - 2024-05-15
### Security
- updated dependencies

## [6.13.2] - 2024-05-15
### Fixed
- Fixed #182 - location.Exists was checking the wrong dir for existence.  Now it checks the file's parent dir for the subdir's existence.
- Corrected where file.Close() occurs then file.Location().NewFile("somefile.txt") but was not respecting the connection reset. Now it does.

## [6.13.1] - 2024-04-24
### Fixed
- Fixed #180 - SFTP backend now only opens files for W (instead of RW) except after read/seek. This should fix issues where server permission are write only.

## [6.13.0] - 2024-03-09
### Fixed
- Fixed #177 - SFTP MoveToFile fails if destination file already exists
### Added
- Updated all backends to use error wrapping for Read, Write, Close, Seek. #174
- Update GS backend to comply with new io integration test suite. #172

## [6.12.1] - 2024-02-23
### Fixed
- Fixed #170 - Fix bug where mem backend doesn't remove fs entries when location.DeleteFile is called

## [6.12.0] - 2024-02-23
### Added
- Fixed #167 - Update CopyToFile to defer file close so cursor is reset.
- Fixes #146 - Update S3 backend to comply with new io integration test suite. Update to no longer write to memory.
- Fixes #156 - Update os backend to comply with new io integration test suite
- Fixes #160 - Update mem backend to comply with new io integration test suite
### Security
- Fixes #165 - Update to latest go and dependencies
  - Update .gvmrc to 1.22.0.
  - Update go.mod min version to Go 1.22.
  - Update actions to test only supported Go versions (1.21, 1.22)
  - Updated dependencies (ie, Google Cloud, Azure, AWS sdks)

## [6.11.4] - 2024-03-08
### Fixed
- Fixed #177 - SFTP MoveToFile fails if destination file already exists

## [6.11.3] - 2024-02-02
### Fixed
- Fixed #158 bug. Updated sftp backend to fix issue where some servers return a generic error message when a file is opened for RW on Read().

## [6.11.2] - 2024-01-30
### Fixed
- Fixed #154 bug. Updated sftp backend to overwrite except after read/seek.

## [6.11.1] - 2024-01-22
### Fixed
- Fixed #152 bug where s3 backend failed to read empty files

## [6.11.0] - 2024-01-22
### Added
- Added support for hmac-sha1 and hmac-sha1-96 and removed hmac-ripemd160

## [6.10.0] - 2023-12-28
### Fixed
- fixed #145 - Remove use of local temp file when reading/seeking from s3 files.  This should improve performance by allowing streaming reads from s3 files.
### Added
- fixes #149 - Add overridable default HostKeyAlgorithms, Ciphers, MACs, and KeyExchanges

## [6.9.1] - 2023-11-21
### Fixed
- fixed sftp backend to consider configured ports other than 22

## [6.9.0] - 2023-09-27

### Security
- Update .gvmrc to 1.21.1. Fixes #143.
- Update go.mod min version to Go 1.20.
- Update actions to test only supported Go versions (1.20, 1.21)
- Updated dependencies (ie, Google Cloud, Azure, AWS sdks)

## [6.8.0] - 2023-07-29
### Added
- ftp backend to support connection via FTP, FTPS (implicit TLS), and FTPES (explicit TLS).

## [6.7.0] - 2023-05-13

### Security
- Update go.mod min version to Go 1.18. Fixes #139.
- Update actions to test only supported Go versions (1.19, 1.20)
- Updated dependencies (ie, Google Cloud, Azure, AWS sdks)

## [6.6.0] - 2022-10-25
### Fixed
- fixed #129(cdd4143) Resolve failing golangci-lint - elliotwutingfeng
- fixed #133 Replaced usage of deprecated ioutil functions with os and io equivalents.

### Security
- Update go.mod min version to Go 1.18. Fixes #131.
- Update actions to test only supported Go versions (1.18, 1.19)
- Updated dependencies (ie, Google Cloud, Azure, AWS sdks)

## [6.5.2] - 2022-07-08
### Fixed
- fixed edge cases where in-memory files either weren't found when they should be, or didn't reset state on new writes

### Fixed
- Replaced pre-generated ssh keypair in sftp options tests with auto-generated pair to remediate false-positive security alerts for hard-coded credentials.

## [6.5.1] - 2022-07-08

### Fixed
- Fixed the azure deleteAllVersions to fetch versions using file path instead of location path

## [6.5.0] - 2022-07-08

### Added
- Add DeleteAllVersions option support for Azure to remove all versions of a file

### Fixed
- Fixed golangci-lint issues
- Fixed #90 - integration were tests failing on move for mem-to-mem move and bad mutex unlock call when doing mem to non-mem move

## [6.4.0] - 2022-06-27

### Added
- Add DeleteAllVersions option support for S3 to remove all versions of a file
- Add DeleteAllVersions option support for GS to remove all versions of a file

### Security
- Update dependencies
- Update .gvmrc

## [6.3.0] - 2022-05-16
### Security
- Update go.mod min version to Go 1.17
- Update actions/setup-go action to v3
- Update actions/checkout action to v3
- Update golangci/golangci-lint-action action to v3
- Update actions to test only supported Go versions (1.17, 1.18)
- Updated dependencies (ie, Google Cloud, Azure, AWS sdks)

## [6.2.0] - 2022-04-28
### Added
- Add S3 option ForcePathStyle.  Fixes #96
- Add S3 option DisableServerSideEncryption. Fixes #98

## [6.1.0] - 2022-02-18
### Added
- Added utils.PathToURI() func to change path to OS URI.  resolves #112

## [6.0.2] - 2021-12-03
### Fixed
- fixed linting issues with missing godoc on exported functions and new build tag formatting.
- fixed #92 (broken by #72) where calling ListByPrefix() was fail from non-root locations when calling file-level prefixes.
- fixed azure helper func for vfssimple, ensuring it works on File URIs in addition to Location URIs
- fixed #97 by updating vfssimple logic to ensure the most specific registered backend that matches a url is used, not just the first one it comes across.  Updated vfssimple docs.
- Added vfssimple tests.  Zero to 100% coverage.
- Fix codecov validation which got lost when converting to github actions.  Removed .travis.yml.

## [6.0.1] - 2021-11-07
### Fixed
- fixed #103 Ensures that sftp backend closed underlying SSH connection on autodisconnect, not just SFTP subsystem.

## [6.0.0] - 2021-09-29
### Changed
- Modified sftp Key Exchange option to accept an array instead of a string, allowing multiple kex algorithms

### Upgrade steps

With v6.0.0, sftp.Options struct changed to accept an array of Key Exchange algorithms rather than a string. To update, change the syntax of the auth commands.
```
"keyExchanges":"diffie-hellman-group-a256"
```
becomes
```
"keyExchanges":["diffie-hellman-group-a256"]
```

## [5.10.0] - 2021-09-16
### Changed
- Modified S3 file.go so that on the initial read when the remote file is downloaded, a temporary file is locally created
using concurrent go routines to download parts of the file vs. a single request to download the whole object
### Fixed
- Fixed #100 Rolled back Seek validation before Copy or Move in SFTP backend due to bug on some SFTP servers and how we cache open "file handles"

## [5.9.0] - 2021-09-07
### Added
- Add support (and tests) for Go 1.17. Updated dependencies.
- Updated golangci.yml config.
### Fixed
- fixed broken backend integration test.

## [5.8.0] - 2021-08-24
### Fixed
- fixed #82 Return error when CopyTo/MoveTo functions are called when Seek offset is not (0,0) for all backends,
not just GCS.
- fixed #84 where sftp connections were never disconnected in a long-lived app.  Added Close to sftp backend Client interface.  Close client automatically 10 seconds (configurable in Options) after connecting unless reset by calling some server request action.
### Deprecated
- Deprecating utils.TouchCopy (#89).
### Added
- Added utils.TouchCopyBuffered(#89). TouchCopyBuffered uses a min buffer size of 256MB and allows for a
  custom buffer size to be set with filesystem options. Improves large file transfer with negligible impact on smaller file transfers.

## [5.7.0] - 2021-07-23
### Added
- Add support of keyexchanges algorithm as a sftp option

## [5.6.0] - 2021-07-19
### Fixed
- fixed #71 Listing a Google Cloud Storage bucket does not return things in the root of the bucket
- fixed #78 Return error when CopyTo/MoveTo functions are called when Seek offset is not (0,0) for GS
### Performance
- fixed #74 utils.TouchCopy() unnecessarily calls file.Size()

## [5.5.7] - 2021-05-12
### Fixed
- fixed: do not offset number of bytes read for memfs (#70) Jeffrey Larson <jeffothy@gmail.com>
- fixed S3 VFS backend throws an error when you open then close a file.  shivanigaurh-c2fo
- fixed minor markdown doc formatting of type headers
### Added
- Add Azure Blob Storage backend. Dusty McIlvain <dustin.mcilvain@c2fo.com>
- Add github actions for testing and linting (golangci-lint)

## [5.5.6] - 2021-02-07
### Fixed
- fixed failing test due to CI asking for mod tidy.
- fixed ineffectual assignment failures keeping vfs from achieving 100% in goreportcard.
- fixed #48 bug where 'invalid cross-device link' error occurs when renaming os files that are found on different devices/volumes including temp dirs.
- fixed #53 bug where s3 file tests were failing due to a deferred removal of a temp file.

### Security
- Upgraded dependencies.  Required regen of S3 API mock due to a couple new methods.
  SSH returns a different error  text since Go 1.14 (only affects 1 test).

## [5.5.5] - 2020-12-11
### Fixed
- fixes #49 - Update sftp.Options struct tags

## [5.5.4] - 2020-07-06
### Fixed
- fixes #21 - OS file.Location().ChangeDir(something/) should not affect location
- fixes #44 - make S3 waitUntilFileExists Exists error more descriptive of root error
- fixes #45 - fix ASCII diagram alignment for SFTP doc
### Added
- Improved test coverage for os.FileSystem

## [5.5.3] - 2020-05-11
### Fixed
- Addresses an issue where writes/touch calls on the vfs.File backend did not work properly on AWS-hosted SFTP environments. (See https://github.com/pkg/sftp/pull/310/files)

## [5.5.2] - 2020-04-23
### Fixed
- Ensure that writing truncates existing file. Fixes #40

## [5.5.1] - 2020-02-20
### Fixed
- Ensure that spaces (url encoded or not) in filenames and paths work as expected when copying (particularly for s3 to s3 native copyObject). Fixes #36.

## [5.5.0] - 2019-09-09
### Added
- SFTP backend vfs implementation

## [5.4.0] - 2019-08-24
### Added
- Added fallback to TouchCopy for S3/GCS implementations for CopyTo and MoveTo operations between files and locations which use different authentication and region configurations. When possible, the directory copy/move operations will be used by the underlying clients.

## [5.3.0] - 2019-08-24
### Added
- ACL can now be passed in as an s3.Option value. See
https://docs.aws.amazon.com/AmazonS3/latest/dev/acl-overview.html#canned-acl for values.

## [5.2.3] - 2019-08-07
### Fixed
- The GS implementation of location.List() returned an empty string for files found inside a persistent "folder" object
created in the UI or by creating a zero-length object ending with "/".  These objects are now ignored.
- Fixed a gs-to-gs copy bug that became visible with integration tests added in v5.2.2.

## [5.2.2] - 2019-07-17
### Fixed
- The OS implementation of file.MoveToLocation() now ensures that the target directory exists before attempting to move the file

## [5.2.1] - 2019-07-17
### Fixed
- Missing error check in utils.UpdateLastModifiedByMoving()
- Minor goreportcard checks failed. Now 100%

## [5.2.0] - 2019-07-16
### Added
- In-Memory backend vfs implementation
- Included the in-memory backend to the list of registered backends used in backend_integration_test
- Checking for existence at the start of various File functions (size, seek, etc) and returning and error if the file does not exist on the OS backend
- Tests in  backend_integration_test that ensure that operations done on non-existent files throw an error
- mem.md in vfs/docs, updated link to it in the README.md
### Fixed
- Relative path validation in utils.go now disallows empty names
### Changed
- utils_test.go now expects an empty string NOT to validate
- updated README to include "Touch()" definition under the File interface rather than the Location interface
- updated README to exclude "in-memory-backend" from the list of ideas

## [5.1.0] - 2019-07-08
### Added
- Added Touch() method to File interface and implemented in each backend.
- Increased test coverage in both os and s3 backends.

## [5.0.0] - 2019-06-18
### Changed
- Defined stricter definitions in interfaces, largely related to input requirements being more
URI compliant.
- FileSystem's NewFile and NewLocation required absolute paths.  Locations NewFile and NewLocation require relative paths.
- Added/Updated several new utils functions for URI validation across implementations.
- Ensure native methods are being used for atomic functions like copy or move/rename where possible
- Document expected behavior with empty readers in all copy and move function as well as io.Copy
- ListByPrefix now allows relative paths.
### Added
- Integration test suite for backend developers that ensures expected interface behaviors and tests interactions
between implementations.
- Examples of io.Copy usage in docs.
### Fixed
- Fixed [#10](https://github.com/C2FO/vfs/issues/10)
- Fixed vfssimple bug that would return os file system if the uri had the word 'file' anywhere in it even if was s3, like s3://bucket/path/to/file.txt
- Fixed bug where MoveToLocation was returning the old file with updated location rather
than a brand new file with new location.  Since File may represent a non-existent file, the original file should still be valid.

## [4.0.0] - 2019-05-22

### Release Notes

1. Added the Retry() method to the FileSystem interface, along with a no-op default retryer.
2. Integrated the newly defined retryer interface into the GCS implementation of VFS and now allow the retry method to be injected as a FileSystem option.
3. Integrated the request.Retryer from the s3 client as an injectable implementation for the S3 vfs.Option.

### Upgrade steps

With v4.0.0, we introduced the ability to add a 'retry' option to each registered file system. This version bump will require an update to any existing FileSystem implementations. If a custom retryer is not required by the implemented file system, the default retryer can be returned.

```
func (fs *FileSystem) Retry() vfs.Retry {
	return vfs.DefaultRetryer()
}
```

## [3.0.0] - 2019-04-22

Initial release for go modules compliant project.

## [2.1.4] - 2019-04-05
### Fixed
- Remove go modules from v2 since we don't prefix path with `/v2`.
  See github.com/c2fo/vfs/issues/14.<|MERGE_RESOLUTION|>--- conflicted
+++ resolved
@@ -6,11 +6,8 @@
 
 ## [Unreleased]
 ### Style
-<<<<<<< HEAD
 - Use walrus assignment where possible.
-=======
 - Use the `any` keyword where possible.
->>>>>>> d0b7c6a9
 
 ## [v7.10.0] - 2025-10-07
 ### Security
