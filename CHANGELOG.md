# Changelog
All notable changes to this project will be documented in this file.

The format is based on [Keep a Changelog](https://keepachangelog.com/en/1.1.0/),
and this project adheres to [Semantic Versioning](https://semver.org/spec/v2.0.0.html).

## [Unreleased]
### Fixed
<<<<<<< HEAD
- General spelling and grammar corrections everywhere.
=======
- Unit Test improvements: report underlying unit tests errors, always run test cases in a sub-test, always use test suite functions, use more specific assert functions where possible.
>>>>>>> 4c42b460

## [6.20.0] - 2024-10-15
### Added
- Add IncludeInsecureCiphers option to FTP backend.  Fixes #204.

## [6.19.0] - 2024-09-13
### Added
- Add ability to set file permissions after writing an SFTP file. Resolves #202.

## [6.18.0] - 2024-09-12
### Added
- Updated mocks to use mockery Expecter.  Resolves #200.

## [6.17.0] - 2024-09-10
### Added
- Added additionally-supported HostKeyAlgorithms for SFTP backend.  Resolves #198.

## [6.16.0] - 2024-08-24
### Security
- Fixes #196 - Update to latest go and dependencies
  - Update .gvmrc to 1.23.0.
  - Update go.mod min version to Go 1.23.
  - Update actions to test only supported Go versions (1.22, 1.23).
  - Updated dependencies.
  - Update golangci-lint.yml for latest golang-ci-lint version.

## [6.15.1] - 2024-06-18
### Added
- Fixed #193 - Correct method signature for EncodeAuthority to not return an error.
- Updated dependencies.

## [6.15.0] - 2024-06-18
### Added
- Fixed #191 - Add a util functions to encode authority strictly following RFC 3986.

## [6.14.3] - 2024-06-11
### Fixed
- Fixed #189 - Update utils authority package to handle proper encoding/decoding of uri with reserved characters.

## [6.14.2] - 2024-05-30
### Fixed
- Fixed #187 - Update to latest jlaffaye/ftp library to fix issue where FTPS connections were failing due to a bug in the library. Also updated dataconn to continue even if it fails to MakeDir.


## [6.14.1] - 2024-05-28
### Fixed
- Fixed #185 - location.Exists was checking if a list entry was a directory but it was only checking the first entry.

## [6.14.0] - 2024-05-15
### Security
- updated dependencies

## [6.13.2] - 2024-05-15
### Fixed
- Fixed #182 - location.Exists was checking the wrong dir for existence.  Now it checks the file's parent dir for the subdir's existence.
- Corrected where file.Close() occurs then file.Location().NewFile("somefile.txt") but was not respecting the connection reset. Now it does.

## [6.13.1] - 2024-04-24
### Fixed
- Fixed #180 - SFTP backend now only opens files for W (instead of RW) except after read/seek. This should fix issues where server permission are write only.

## [6.13.0] - 2024-03-09
### Fixed
- Fixed #177 - SFTP MoveToFile fails if destination file already exists
### Added
- Updated all backends to use error wrapping for Read, Write, Close, Seek. #174
- Update GS backend to comply with new io integration test suite. #172

## [6.12.1] - 2024-02-23
### Fixed
- Fixed #170 - Fix bug where mem backend doesn't remove fs entries when location.DeleteFile is called

## [6.12.0] - 2024-02-23
### Added
- Fixed #167 - Update CopyToFile to defer file close so cursor is reset.
- Fixes #146 - Update S3 backend to comply with new io integration test suite. Update to no longer write to memory.
- Fixes #156 - Update os backend to comply with new io integration test suite
- Fixes #160 - Update mem backend to comply with new io integration test suite
### Security
- Fixes #165 - Update to latest go and dependencies
  - Update .gvmrc to 1.22.0.
  - Update go.mod min version to Go 1.22.
  - Update actions to test only supported Go versions (1.21, 1.22)
  - Updated dependencies (ie, Google Cloud, Azure, AWS sdks)

## [6.11.4] - 2024-03-08
### Fixed
- Fixed #177 - SFTP MoveToFile fails if destination file already exists

## [6.11.3] - 2024-02-02
### Fixed
- Fixed #158 bug. Updated sftp backend to fix issue where some servers return a generic error message when a file is opened for RW on Read().

## [6.11.2] - 2024-01-30
### Fixed
- Fixed #154 bug. Updated sftp backend to overwrite except after read/seek.

## [6.11.1] - 2024-01-22
### Fixed
- Fixed #152 bug where s3 backend failed to read empty files

## [6.11.0] - 2024-01-22
### Added
- Added support for hmac-sha1 and hmac-sha1-96 and removed hmac-ripemd160 

## [6.10.0] - 2023-12-28
### Fixed
- fixed #145 - Remove use of local temp file when reading/seeking from s3 files.  This should improve performance by allowing streaming reads from s3 files.
### Added
- fixes #149 - Add overridable default HostKeyAlgorithms, Ciphers, MACs, and KeyExchanges

## [6.9.1] - 2023-11-21
### Fixed
- fixed sftp backend to consider configured ports other than 22

## [6.9.0] - 2023-09-27

### Security
- Update .gvmrc to 1.21.1. Fixes #143.
- Update go.mod min version to Go 1.20.
- Update actions to test only supported Go versions (1.20, 1.21)
- Updated dependencies (ie, Google Cloud, Azure, AWS sdks)

## [6.8.0] - 2023-07-29
### Added
- ftp backend to support connection via FTP, FTPS (implicit TLS), and FTPES (explicit TLS).

## [6.7.0] - 2023-05-13

### Security
- Update go.mod min version to Go 1.18. Fixes #139.
- Update actions to test only supported Go versions (1.19, 1.20)
- Updated dependencies (ie, Google Cloud, Azure, AWS sdks)

## [6.6.0] - 2022-10-25
### Fixed
- fixed #129(cdd4143) Resolve failing golangci-lint - elliotwutingfeng
- fixed #133 Replaced usage of deprecated ioutil functions with os and io equivalents.

### Security
- Update go.mod min version to Go 1.18. Fixes #131.
- Update actions to test only supported Go versions (1.18, 1.19)
- Updated dependencies (ie, Google Cloud, Azure, AWS sdks)

## [6.5.2] - 2022-07-08
### Fixed
- fixed edge cases where in-memory files either weren't found when they should be, or didn't reset state on new writes

### Fixed
- Replaced pre-generated ssh keypair in sftp options tests with auto-generated pair to remediate false-positive security alerts for hard-coded credentials.

## [6.5.1] - 2022-07-08

### Fixed
- Fixed the azure deleteAllVersions to fetch versions using file path instead of location path

## [6.5.0] - 2022-07-08

### Added
- Add DeleteAllVersions option support for Azure to remove all versions of a file

### Fixed
- Fixed golangci-lint issues
- Fixed #90 - integration were tests failing on move for mem-to-mem move and bad mutex unlock call when doing mem to non-mem move

## [6.4.0] - 2022-06-27

### Added
- Add DeleteAllVersions option support for S3 to remove all versions of a file
- Add DeleteAllVersions option support for GS to remove all versions of a file

### Security
- Update dependencies
- Update .gvmrc

## [6.3.0] - 2022-05-16
### Security
- Update go.mod min version to Go 1.17
- Update actions/setup-go action to v3
- Update actions/checkout action to v3
- Update golangci/golangci-lint-action action to v3
- Update actions to test only supported Go versions (1.17, 1.18)
- Updated dependencies (ie, Google Cloud, Azure, AWS sdks)

## [6.2.0] - 2022-04-28
### Added
- Add S3 option ForcePathStyle.  Fixes #96
- Add S3 option DisableServerSideEncryption. Fixes #98

## [6.1.0] - 2022-02-18
### Added
- Added utils.PathToURI() func to change path to OS URI.  resolves #112

## [6.0.2] - 2021-12-03
### Fixed
- fixed linting issues with missing godoc on exported functions and new build tag formatting.
- fixed #92 (broken by #72) where calling ListByPrefix() was fail from non-root locations when calling file-level prefixes.
- fixed azure helper func for vfssimple, ensuring it works on File URIs in addition to Location URIs
- fixed #97 by updating vfssimple logic to ensure the most specific registered backend that matches a url is used, not just the first one it comes across.  Updated vfssimple docs.
- Added vfssimple tests.  Zero to 100% coverage.
- Fix codecov validation which got lost when converting to github actions.  Removed .travis.yml.

## [6.0.1] - 2021-11-07
### Fixed
- fixed #103 Ensures that sftp backend closed underlying SSH connection on autodisconnect, not just SFTP subsystem.

## [6.0.0] - 2021-09-29
### Changed
- Modified sftp Key Exchange option to accept an array instead of a string, allowing multiple kex algorithms

### Upgrade steps

With v6.0.0, sftp.Options struct changed to accept an array of Key Exchange algorithms rather than a string. To update, change the syntax of the auth commands. 
```
"keyExchanges":"diffie-hellman-group-a256"
```
becomes 
```
"keyExchanges":["diffie-hellman-group-a256"]
```

## [5.10.0] - 2021-09-16
### Changed
- Modified S3 file.go so that on the initial read when the remote file is downloaded, a temporary file is locally created
using concurrent go routines to download parts of the file vs. a single request to download the whole object
### Fixed
- Fixed #100 Rolled back Seek validation before Copy or Move in SFTP backend due to bug on some SFTP servers and how we cache open "file handles"

## [5.9.0] - 2021-09-07
### Added
- Add support (and tests) for Go 1.17. Updated dependencies.
- Updated golangci.yml config.
### Fixed
- fixed broken backend integration test.

## [5.8.0] - 2021-08-24
### Fixed
- fixed #82 Return error when CopyTo/MoveTo functions are called when Seek offset is not (0,0) for all backends,
not just GCS.
- fixed #84 where sftp connections were never disconnected in a long-lived app.  Added Close to sftp backend Client interface.  Close client automatically 10 seconds (configurable in Options) after connecting unless reset by calling some server request action.
### Deprecated
- Deprecating utils.TouchCopy (#89).
### Added
- Added utils.TouchCopyBuffered(#89). TouchCopyBuffered uses a min buffer size of 256MB and allows for a
  custom buffer size to be set with filesystem options. Improves large file transfer with negligible impact on smaller file transfers.

## [5.7.0] - 2021-07-23
### Added
- Add support of keyexchanges algorithm as a sftp option

## [5.6.0] - 2021-07-19
### Fixed
- fixed #71 Listing a Google Cloud Storage bucket does not return things in the root of the bucket
- fixed #78 Return error when CopyTo/MoveTo functions are called when Seek offset is not (0,0) for GS
### Performance
- fixed #74 utils.TouchCopy() unnecessarily calls file.Size()

## [5.5.7] - 2021-05-12
### Fixed
- fixed: do not offset number of bytes read for memfs (#70) Jeffrey Larson <jeffothy@gmail.com>
- fixed S3 VFS backend throws an error when you open then close a file.  shivanigaurh-c2fo
- fixed minor markdown doc formatting of type headers
### Added
- Add Azure Blob Storage backend. Dusty McIlvain <dustin.mcilvain@c2fo.com>
- Add github actions for testing and linting (golangci-lint)

## [5.5.6] - 2021-02-07
### Fixed
- fixed failing test due to CI asking for mod tidy.
- fixed ineffectual assignment failures keeping vfs from achieving 100% in goreportcard.
- fixed #48 bug where 'invalid cross-device link' error occurs when renaming os files that are found on different devices/volumes including temp dirs.
- fixed #53 bug where s3 file tests were failing due to a deferred removal of a temp file.

### Security
- Upgraded dependencies.  Required regen of S3 API mock due to a couple new methods.
  SSH returns a different error  text since Go 1.14 (only affects 1 test).

## [5.5.5] - 2020-12-11
### Fixed
- fixes #49 - Update sftp.Options struct tags

## [5.5.4] - 2020-07-06
### Fixed
- fixes #21 - OS file.Location().ChangeDir(something/) should not affect location
- fixes #44 - make S3 waitUntilFileExists Exists error more descriptive of root error
- fixes #45 - fix ASCII diagram alignment for SFTP doc
### Added
- Improved test coverage for os.FileSystem

## [5.5.3] - 2020-05-11
### Fixed
- Addresses an issue where writes/touch calls on the vfs.File backend did not work properly on AWS-hosted SFTP environments. (See https://github.com/pkg/sftp/pull/310/files)

## [5.5.2] - 2020-04-23
### Fixed
- Ensure that writing truncates existing file. Fixes #40

## [5.5.1] - 2020-02-20
### Fixed
- Ensure that spaces (url encoded or not) in filenames and paths work as expected when copying (particularly for s3 to s3 native copyObject). Fixes #36.

## [5.5.0] - 2019-09-09
### Added
- SFTP backend vfs implementation

## [5.4.0] - 2019-08-24
### Added
- Added fallback to TouchCopy for S3/GCS implementations for CopyTo and MoveTo operations between files and locations which use different authentication and region configurations. When possible, the directory copy/move operations will be used by the underlying clients.

## [5.3.0] - 2019-08-24
### Added
- ACL can now be passed in as an s3.Option value. See 
https://docs.aws.amazon.com/AmazonS3/latest/dev/acl-overview.html#canned-acl for values.

## [5.2.3] - 2019-08-07
### Fixed
- The GS implementation of location.List() returned an empty string for files found inside a persistent "folder" object
created in the UI or by creating a zero-length object ending with "/".  These objects are now ignored.
- Fixed a gs-to-gs copy bug that became visible with integration tests added in v5.2.2.

## [5.2.2] - 2019-07-17
### Fixed
- The OS implementation of file.MoveToLocation() now ensures that the target directory exists before attempting to move the file

## [5.2.1] - 2019-07-17
### Fixed
- Missing error check in utils.UpdateLastModifiedByMoving()
- Minor goreportcard checks failed. Now 100%

## [5.2.0] - 2019-07-16
### Added
- In-Memory backend vfs implementation
- Included the in-memory backend to the list of registered backends used in backend_integration_test
- Checking for existence at the start of various File functions (size, seek, etc) and returning and error if the file does not exist on the OS backend
- Tests in  backend_integration_test that ensure that operations done on non-existent files throw an error
- mem.md in vfs/docs, updated link to it in the README.md
### Fixed
- Relative path validation in utils.go now disallows empty names
### Changed
- utils_test.go now expects an empty string NOT to validate
- updated README to include "Touch()" definition under the File interface rather than the Location interface
- updated README to exclude "in-memory-backend" from the list of ideas


## [5.1.0] - 2019-07-08
### Added
- Added Touch() method to File interface and implemented in each backend.
- Increased test coverage in both os and s3 backends.

## [5.0.0] - 2019-06-18
### Changed
- Defined stricter definitions in interfaces, largely related to input requirements being more
URI compliant.
- FileSystem's NewFile and NewLocation required absolute paths.  Locations NewFile and NewLocation require relative paths.
- Added/Updated several new utils functions for URI validation across implementations.
- Ensure native methods are being used for atomic functions like copy or move/rename where possible
- Document expected behavior with empty readers in all copy and move function as well as io.Copy
- ListByPrefix now allows relative paths.
### Added
- Integration test suite for backend developers that ensures expected interface behaviors and tests interactions
between implementations.
- Examples of io.Copy usage in docs.
### Fixed
- Fixed [#10](https://github.com/C2FO/vfs/issues/10)
- Fixed vfssimple bug that would return os file system if the uri had the word 'file' anywhere in it even if was s3, like s3://bucket/path/to/file.txt
- Fixed bug where MoveToLocation was returning the old file with updated location rather
than a brand new file with new location.  Since File may represent a non-existent file, the original file should still be valid.

## [4.0.0] - 2019-05-22

### Release Notes

1. Added the Retry() method to the FileSystem interface, along with a no-op default retryer.
2. Integrated the newly defined retryer interface into the GCS implementation of VFS and now allow the retry method to be injected as a FileSystem option.
3. Integrated the request.Retryer from the s3 client as an injectable implementation for the S3 vfs.Option. 

### Upgrade steps

With v4.0.0, we introduced the ability to add a 'retry' option to each registered file system. This version bump will require an update to any existing FileSystem implementations. If a custom retryer is not required by the implemented file system, the default retryer can be returned.

```
func (fs *FileSystem) Retry() vfs.Retry {
	return vfs.DefaultRetryer()
}
```

## [3.0.0] - 2019-04-22

Initial release for go modules compliant project.

## [2.1.4] - 2019-04-05
### Fixed
- Remove go modules from v2 since we don't prefix path with `/v2`.
  See github.com/c2fo/vfs/issues/14.<|MERGE_RESOLUTION|>--- conflicted
+++ resolved
@@ -6,11 +6,8 @@
 
 ## [Unreleased]
 ### Fixed
-<<<<<<< HEAD
+- Unit Test improvements: report underlying unit tests errors, always run test cases in a sub-test, always use test suite functions, use more specific assert functions where possible.
 - General spelling and grammar corrections everywhere.
-=======
-- Unit Test improvements: report underlying unit tests errors, always run test cases in a sub-test, always use test suite functions, use more specific assert functions where possible.
->>>>>>> 4c42b460
 
 ## [6.20.0] - 2024-10-15
 ### Added
