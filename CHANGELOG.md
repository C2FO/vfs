--- conflicted
+++ resolved
@@ -6,12 +6,9 @@
 
 ## [Unreleased]
 ### Fixed
-<<<<<<< HEAD
-- Normalize whitespace: Removed trailing whitespace and superfluous new lines.
-=======
 - Unit Test improvements: report underlying unit tests errors, always run test cases in a sub-test, always use test suite functions, use more specific assert functions where possible.
 - General spelling and grammar corrections everywhere.
->>>>>>> a6121a91
+- Normalize whitespace: Removed trailing whitespace and superfluous new lines.
 
 ## [6.20.0] - 2024-10-15
 ### Added
