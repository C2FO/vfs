--- conflicted
+++ resolved
@@ -2,12 +2,7 @@
 
 ---
 
-<<<<<<< HEAD
-Package sftp SFTP VFS implementation.
-=======
-
 Package sftp - SFTP VFS implementation.
->>>>>>> a6121a91
 
 In this backend, any new FileSystem instance is a new connection to the remote server.  It may be impolite
 to take up a large number of a server's available connections, so better to use the same filesystem.
@@ -55,12 +50,7 @@
 
 ```go
       func DoSomething() {
-<<<<<<< HEAD
-    	  // cast if fs was created using backend.Backend().  Not necessary if created directly from sftp.NewFilesystem().
-=======
-
     	  // cast if fs was created using backend.Backend().  Not necessary if created directly from sftp.NewFileSystem().
->>>>>>> a6121a91
     	  fs := backend.Backend(sftp.Scheme)
     	  fs = fs.(*sftp.FileSystem)
 
