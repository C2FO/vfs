# ftp

---

Package ftp - FTP VFS implementation.

### Usage

Rely on [github.com/c2fo/vfs/v6/backend](backend.md)

```go
      import(
    	  "github.com/c2fo/vfs/v6/backend"
    	  "github.com/c2fo/vfs/v6/backend/ftp"
      )

      func UseFs() error {
    	  fs := backend.Backend(ftp.Scheme)
    	  ...
      }
```

Or call directly:

```go
      import "github.com/c2fo/vfs/v6/backend/ftp"

      func DoSomething() {
    	  fs := ftp.NewFileSystem()

    	  location, err := fs.NewLocation("myuser@server.com:21", "/some/path/")
    	  if err != nil {
    		 #handle error
    	  }
    	  ...
      }
```

ftp can be augmented with some implementation-specific methods. [Backend](backend.md) returns
[vfs.FileSystem](../README.md#type-filesystem) interface, so it would have to be cast as ftp.FileSystem to use
them.

These methods are chainable: (*FileSystem) WithClient(client interface{})
*FileSystem (*FileSystem) WithOptions(opts vfs.Options) *FileSystem

```go
      func DoSomething() {
<<<<<<< HEAD
    	  // cast if fs was created using backend.Backend().  Not necessary if created directly from ftp.NewFilesystem().
=======

    	  // cast if fs was created using backend.Backend().  Not necessary if created directly from ftp.NewFileSystem().
>>>>>>> a6121a91
    	  fs := backend.Backend(ftp.Scheme)
    	  fs = fs.(*ftp.FileSystem)

    	  // to pass specific client implementing types.Client interface (in this case, _ftp github.com/jlaffaye/ftp)
    	  client, _ := _ftp.Dial("server.com:21")
    	  fs = fs.WithClient(client)

    	  // to pass in client options. See Options for more info.  Note that changes to Options will make nil any client.
    	  // This behavior ensures that changes to settings will get applied to a newly created client.
    	  fs = fs.WithOptions(
    		  ftp.Options{
    			  Password: "s3cr3t",
    			  DisableEPSV: true,
    			  Protocol: ftp.ProtocolFTPES,
    			  DialTimeout: 15 * time.Second,
    			  DebugWriter: os.Stdout,
    		  },
    	  )

    	  location, err := fs.NewLocation("myuser@server.com:21", "/some/path/")
    	  #handle error

    	  file, err := location.NewFile("myfile.txt")
    	  #handle error

    	  _, err := file.Write([]bytes("some text")
    	  #handle error

    	  err := file.Close()
    	  #handle error

      }
```

Note - this vfs implementation can have issues conducting simultaneous reads and writes on files created from the same filesystem. This can
cause issues when attempting to use those files with functions such as io.CopyBuffer.

The provided CopyToFile and CopyToLocation functions should be used instead in these instances.

```go
		func DoSomething() {
<<<<<<< HEAD
		  // cast if fs was created using backend.Backend().  Not necessary if created directly from ftp.NewFilesystem().
=======

		  // cast if fs was created using backend.Backend().  Not necessary if created directly from ftp.NewFileSystem().
>>>>>>> a6121a91
		  fs := backend.Backend(ftp.Scheme)
		  fs = fs.(*ftp.FileSystem)

		  // to pass specific client implementing types.Client interface (in this case, _ftp github.com/jlaffaye/ftp)
		  client, _ := _ftp.Dial("server.com:21")
		  fs = fs.WithClient(client)

		  // to pass in client options. See Options for more info.  Note that changes to Options will make nil any client.
		  // This behavior ensures that changes to settings will get applied to a newly created client.
		  fs = fs.WithOptions(
			  ftp.Options{
				  Password: "s3cr3t",
				  DisableEPSV: true,
				  Protocol: ftp.ProtocolFTPES,
				  DialTimeout: 15 * time.Second,
				  DebugWriter: os.Stdout,
			  },
		  )

		  location, err := fs.NewLocation("myuser@server.com:21", "/some/path/")
		  #handle error

		  file, err := location.NewFile("myfile.txt")
		  #handle error

		  _, err = file.Write([]byte("some text"))
		  #handle error

		  err = file.Close()
		  #handle error

	  }
```

### Authentication

Authentication, by default, occurs automatically when [Client()](#func-filesystem-client) is called. Since
user is part of the URI authority section (Volume), auth is handled slightly
differently than other vfs [backends](backend.md) (except [SFTP](sftp.md)).

A client is initialized lazily, meaning we only make a connection to the server
at the last moment, so we are free to modify options until then. The
authenticated session is closed any time [WithOption()](#func-filesystem-withoptions) or [WithClient()](#func-filesystem-withclient) occurs.

#### USERNAME

User may only be set in the [URI authority](https://tools.ietf.org/html/rfc3986#section-3.2) section (Volume in vfs parlance).

     scheme             host
     __/             ___/____  port
    /  \            /        \ /\
    ftp://someuser@server.com:22/path/to/file.txt
           \____________________/ \______________/
           \______/       \               \
               /     authority section    path
         username       (Volume)

ftp vfs backend defaults to "anonymous" if no username is provided in the
authority, ie "ftp://service.com/".

#### PASSWORD

Passwords may be passed via [Options.Password](#type-options) or via the environmental variable
`VFS_FTP_PASSWORD`. If not password is provided, default is "anonymous".
Password precedence is default, env var, Options.Password, such that env var, if
set, overrides default and Options.Password, if set, overrides env var.

### Protocol

The ftp backend supports the following FTP protocols: FTP (unencrypted), FTPS
(implicit TLS), and FTPES (explicit TLS). Protocol can be set by env var
`VFS_FTP_PROTOCOL` or in Options.Protocol. Options values take precedence over
env vars.

By default, FTPS and FTPS will use the following TLS configuration but can be
overridden(recommended) with Options.TLSConfig:

    tlsConfig := &tls.Config{
    	MinVersion:         tls.VersionTLS12,
    	InsecureSkipVerify: true,
    	ClientSessionCache: tls.NewLRUClientSessionCache(0),
    	ServerName:         hostname,
    }

See https://pkg.go.dev/crypto/tls#Config for all TLS configuration options.

### Other Options

DebugWriter *io.Writer* - captures FTP command details to any writer.

DialTimeout *time.Duration - sets timeout for connecting only.

DisableEPSV bool - Extended Passive mode (EPSV) is attempted by default. Set to true to use regular Passive mode (PASV).

## Usage

```go
const (
	// ProtocolFTP signifies plain, unencrypted FTP
	ProtocolFTP = "FTP"
	// ProtocolFTPS signifies FTP over implicit TLS
	ProtocolFTPS = "FTPS"
	// ProtocolFTPES signifies FTP over explicit TLS
	ProtocolFTPES = "FTPES"
)
```

```go
const Scheme = "ftp"
```
Scheme defines the filesystem type.

### type File

```go
type File struct {
}
```

File implements vfs.File interface for FTP fs.

#### func (*File) Close

```go
func (f *File) Close() error
```
Close calls the underlying ftp.Response Close, if opened, and clears the
internal pointer

#### func (*File) CopyToFile

```go
func (f *File) CopyToFile(file vfs.File) error
```
CopyToFile puts the contents of File into the targetFile passed.

#### func (*File) CopyToLocation

```go
func (f *File) CopyToLocation(location vfs.Location) (vfs.File, error)
```
CopyToLocation creates a copy of *File, using the file's current path as the new
file's path at the given location.

#### func (*File) Delete

```go
func (f *File) Delete(_ ...options.DeleteOption) error
```
Delete removes the remote file. Error is returned, if any.

#### func (*File) Exists

```go
func (f *File) Exists() (bool, error)
```
Exists returns a boolean of whether or not the file exists on the ftp server

#### func (*File) LastModified

```go
func (f *File) LastModified() (*time.Time, error)
```
LastModified returns the LastModified property of ftp file.

#### func (*File) Location

```go
func (f *File) Location() vfs.Location
```
Location returns a vfs.Location at the location of the file. IE: if file is at
ftp://someuser@host.com/here/is/the/file.txt the location points to
ftp://someuser@host.com/here/is/the/

#### func (*File) MoveToFile

```go
func (f *File) MoveToFile(t vfs.File) error
```
MoveToFile puts the contents of File into the targetFile passed using
File.CopyToFile. If the copy succeeds, the source file is deleted. Any errors
from the copy or delete are returned. If the given location is also ftp AND for
the same user and host, the ftp Rename method is used, otherwise we'll do an
io.Copy to the destination file then delete source file.

#### func (*File) MoveToLocation

```go
func (f *File) MoveToLocation(location vfs.Location) (vfs.File, error)
```
MoveToLocation works by creating a new file on the target location then calling
MoveToFile() on it.

#### func (*File) Name

```go
func (f *File) Name() string
```
Name returns the path portion of the file's path property. IE: "file.txt" of
"ftp://someuser@host.com/some/path/to/file.txt

#### func (*File) Path

```go
func (f *File) Path() string
```
Path return the directory portion of the file's path. IE: "path/to" of
"ftp://someuser@host.com/some/path/to/file.txt

#### func (*File) Read

```go
func (f *File) Read(p []byte) (n int, err error)
```
Read calls the underlying ftp.File Read.

#### func (*File) Seek

```go
func (f *File) Seek(offset int64, whence int) (int64, error)
```
Seek calls the underlying ftp.File Seek.

#### func (*File) Size

```go
func (f *File) Size() (uint64, error)
```
Size returns the size of the remote file.

#### func (*File) String

```go
func (f *File) String() string
```
String implement fmt.Stringer, returning the file's URI as the default string.

#### func (*File) Touch

```go
func (f *File) Touch() error
```
Touch creates a zero-length file on the vfs.File if no File exists. Update
File's last modified timestamp. Returns error if unable to touch File.

#### func (*File) URI

```go
func (f *File) URI() string
```
URI returns the File's URI as a string.

#### func (*File) Write

```go
func (f *File) Write(data []byte) (res int, err error)
```
Write calls the underlying ftp.File Write.

### type FileSystem

```go
type FileSystem struct {
}
```

FileSystem implements vfs.FileSystem for the FTP filesystem.

#### func  NewFileSystem

```go
func NewFileSystem() *FileSystem
```
NewFileSystem initializer for fileSystem struct.

#### func (*FileSystem) Client

```go
func (fs *FileSystem) Client(ctx context.Context, authority utils.Authority) (types.Client, error)
```
Client returns the underlying ftp client, creating it, if necessary See Overview
for authentication resolution

#### func (*FileSystem) Name

```go
func (fs *FileSystem) Name() string
```
Name returns "Secure File Transfer Protocol"

#### func (*FileSystem) NewFile

```go
func (fs *FileSystem) NewFile(authority, filePath string) (vfs.File, error)
```
NewFile function returns the FTP implementation of vfs.File.

#### func (*FileSystem) NewLocation

```go
func (fs *FileSystem) NewLocation(authority, locPath string) (vfs.Location, error)
```
NewLocation function returns the FTP implementation of vfs.Location.

#### func (*FileSystem) Retry

```go
func (fs *FileSystem) Retry() vfs.Retry
```
Retry will return the default no-op retrier. The FTP client provides its own
retryer interface, and is available to override via the ftp.FileSystem Options
type.

#### func (*FileSystem) Scheme

```go
func (fs *FileSystem) Scheme() string
```
Scheme return "ftp" as the initial part of a file URI ie: ftp://

#### func (*FileSystem) WithClient

```go
func (fs *FileSystem) WithClient(client types.Client) *FileSystem
```
WithClient passes in an ftp client and returns the filesystem (chainable)

#### func (*FileSystem) WithOptions

```go
func (fs *FileSystem) WithOptions(opts vfs.Options) *FileSystem
```
WithOptions sets options for client and returns the filesystem (chainable)

### type Location

```go
type Location struct {
	Authority utils.Authority
}
```

Location implements the vfs.Location interface specific to ftp fs.

#### func (*Location) ChangeDir

```go
func (l *Location) ChangeDir(relativePath string) error
```
ChangeDir takes a relative path, and modifies the underlying Location's path.
The caller is modified by this so the only return is any error. For this
implementation there are no errors.

#### func (*Location) DeleteFile

```go
func (l *Location) DeleteFile(fileName string, _ ...options.DeleteOption) error
```
DeleteFile removes the file at fileName path.

#### func (*Location) Exists

```go
func (l *Location) Exists() (bool, error)
```
Exists returns true if the remote FTP file exists.

#### func (*Location) FileSystem

```go
func (l *Location) FileSystem() vfs.FileSystem
```
FileSystem returns a vfs.fileSystem interface of the location's underlying
fileSystem.

#### func (*Location) List

```go
func (l *Location) List() ([]string, error)
```
List calls FTP ReadDir to list all files in the location's path. If you have
many thousands of files at the given location, this could become quite
expensive.

#### func (*Location) ListByPrefix

```go
func (l *Location) ListByPrefix(prefix string) ([]string, error)
```
ListByPrefix calls FTP ReadDir with the location's path modified relatively by
the prefix arg passed to the function.

    - Returns ([]string{}, nil) in the case of a non-existent directory/prefix/location.
    - "relative" prefixes are allowed, ie, listByPrefix from "/some/path/" with prefix "to/somepattern" is the same as
      location "/some/path/to/" with prefix of "somepattern"
    - If the user cares about the distinction between an empty location and a non-existent one, Location.Exists() should
      be checked first.

#### func (*Location) ListByRegex

```go
func (l *Location) ListByRegex(regex *regexp.Regexp) ([]string, error)
```
ListByRegex retrieves the filenames of all the files at the location's current
path, then filters out all those that don't match the given regex. The resource
considerations of List() apply here as well.

#### func (*Location) NewFile

```go
func (l *Location) NewFile(filePath string) (vfs.File, error)
```
NewFile uses the properties of the calling location to generate a vfs.File
(backed by an ftp.File). The filePath argument is expected to be a relative path
to the location's current path.

#### func (*Location) NewLocation

```go
func (l *Location) NewLocation(relativePath string) (vfs.Location, error)
```
NewLocation makes a copy of the underlying Location, then modifies its path by
calling ChangeDir with the relativePath argument, returning the resulting
location. The only possible errors come from the call to ChangeDir, which, for
the FTP implementation doesn't ever result in an error.

#### func (*Location) Path

```go
func (l *Location) Path() string
```
Path returns the path the location references in most FTP calls.

#### func (*Location) String

```go
func (l *Location) String() string
```
String implement fmt.Stringer, returning the location's URI as the default
string.

#### func (*Location) URI

```go
func (l *Location) URI() string
```
URI returns the Location's URI as a string.

#### func (*Location) Volume

```go
func (l *Location) Volume() string
```
Volume returns the Authority the location is contained in.

### type Options

```go
type Options struct {
	Password    string // env var VFS_FTP_PASSWORD
	Protocol    string // env var VFS_FTP_PROTOCOL
	DisableEPSV *bool  // env var VFS_DISABLE_EPSV
	DebugWriter io.Writer
	TLSConfig   *tls.Config
	DialTimeout time.Duration
}
```

Options struct implements the vfs.Options interface, providing optional
parameters for creating and ftp filesystem.<|MERGE_RESOLUTION|>--- conflicted
+++ resolved
@@ -45,12 +45,7 @@
 
 ```go
       func DoSomething() {
-<<<<<<< HEAD
-    	  // cast if fs was created using backend.Backend().  Not necessary if created directly from ftp.NewFilesystem().
-=======
-
     	  // cast if fs was created using backend.Backend().  Not necessary if created directly from ftp.NewFileSystem().
->>>>>>> a6121a91
     	  fs := backend.Backend(ftp.Scheme)
     	  fs = fs.(*ftp.FileSystem)
 
@@ -92,12 +87,7 @@
 
 ```go
 		func DoSomething() {
-<<<<<<< HEAD
-		  // cast if fs was created using backend.Backend().  Not necessary if created directly from ftp.NewFilesystem().
-=======
-
 		  // cast if fs was created using backend.Backend().  Not necessary if created directly from ftp.NewFileSystem().
->>>>>>> a6121a91
 		  fs := backend.Backend(ftp.Scheme)
 		  fs = fs.(*ftp.FileSystem)
 
