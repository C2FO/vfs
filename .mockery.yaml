--- conflicted
+++ resolved
@@ -5,19 +5,12 @@
 template: testify
 packages:
   github.com/c2fo/vfs/v7:
-<<<<<<< HEAD
-    interfaces:
-      FileSystem: {}
-      Location: {}
-      File: {}
-=======
     config:
       all: true
   github.com/c2fo/vfs/v7/backend/azure/types:
     config:
       all: true
       dir: backend/azure/mocks
->>>>>>> 77665b02
   github.com/c2fo/vfs/v7/backend/ftp/types:
     config:
       all: true
